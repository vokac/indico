[jquery.js.pack]
root=../../indico/htdocs/js/jquery
first=
    underscore.js
    jquery.js
    jquery-ui.js
    jquery.form.js
    jquery.custom.js
    jquery.daterange.js
    jquery.form.js
    jquery.qtip.js
<<<<<<< HEAD
    jquery.dttbutton.js
    jquery.colorbox.js
    jquery.menu.js
=======
    date.js
>>>>>>> 2b572f3d
<|MERGE_RESOLUTION|>--- conflicted
+++ resolved
@@ -9,10 +9,7 @@
     jquery.daterange.js
     jquery.form.js
     jquery.qtip.js
-<<<<<<< HEAD
     jquery.dttbutton.js
     jquery.colorbox.js
-    jquery.menu.js
-=======
-    date.js
->>>>>>> 2b572f3d
+    jquery.menu.js    jquery.qtip.js
+    date.js