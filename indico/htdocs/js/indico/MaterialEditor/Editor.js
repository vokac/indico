--- conflicted
+++ resolved
@@ -67,44 +67,6 @@
         return buttonDiv;
     },
 
-<<<<<<< HEAD
-=======
-
-
-    _iFrameLoaded : function(iframeId) {
-        var doc;
-
-        if (Browser.IE) {
-            // *sigh*
-            doc = document.frames[iframeId].document;
-        } else {
-            doc = $E(iframeId).dom.contentDocument;
-        }
-
-        // textContent would be more appropriate, but IE...
-        try {
-            var res = Json.read(doc.body.innerHTML);
-        } catch(e) {
-            IndicoUtil.errorReport({'code':'0', 'message':$T('Unexpected exception')});
-            return;
-        }
-
-        var self = this;
-
-        if (res.status == "ERROR") {
-            IndicoUI.Dialogs.Util.error(res.info);
-        } else {
-            this.onUpload(res.info);
-            // Firefox will keep "loading" if the iframe is destroyed
-            // right now. Let's wait a bit.
-            setTimeout(
-                function() {
-                    self.close();
-                }, 100);
-        }
-    },
-
->>>>>>> eeab9c45
     /*
      * Draws a pane that switches between a URL input and a file upload dialog.
      *
@@ -514,10 +476,7 @@
             },
             success: function(resp){
                 if (resp.status == "ERROR") {
-                    IndicoUtil.errorReport({
-                        code: '0',
-                        requestInfo: {},
-                        message: resp.info });
+                    IndicoUI.Dialogs.Util.error(resp.info);
                 } else if (resp.status == "NOREPORT") {
                     IndicoUtil.errorReport({
                         type: "noReport",
