# -*- coding: utf-8 -*-
##
##
## This file is part of CDS Indico.
## Copyright (C) 2002, 2003, 2004, 2005, 2006, 2007 CERN.
##
## CDS Indico is free software; you can redistribute it and/or
## modify it under the terms of the GNU General Public License as
## published by the Free Software Foundation; either version 2 of the
## License, or (at your option) any later version.
##
## CDS Indico is distributed in the hope that it will be useful, but
## WITHOUT ANY WARRANTY; without even the implied warranty of
## MERCHANTABILITY or FITNESS FOR A PARTICULAR PURPOSE.  See the GNU
## General Public License for more details.
##
## You should have received a copy of the GNU General Public License
## along with CDS Indico; if not, write to the Free Software Foundation, Inc.,
## 59 Temple Place, Suite 330, Boston, MA 02111-1307, USA.

from MaKaC.services.implementation.base import AdminService
from MaKaC.services.interface.rpc.common import ServiceError, NoReportError
from MaKaC.plugins import PluginsHolder
from MaKaC.webinterface.user import UserListModificationBase, UserModificationBase

class PluginOptionsBase (AdminService):

    def _checkParams(self):
        optionName = self._params.get('optionName', None)
        if optionName:
            options = optionName.split('.')
            ph = PluginsHolder()
            if len(options) == 3:
                pluginType, plugin, option = options
                if ph.hasPluginType(pluginType):
                    if ph.getPluginType(pluginType).hasPlugin(plugin):
                        self._targetOption = ph.getPluginType(pluginType).getPlugin(plugin).getOption(option)
                    else:
                        raise ServiceError('ERR-PLUG4', 'plugin: ' + str(plugin) + ' does not exist')
                else:
                    raise ServiceError('ERR-PLUG3', 'pluginType: ' + str(pluginType) + ' does not exist, is not visible or not active')
            elif len(options) == 2:
                pluginType, option = options
                if ph.hasPluginType(pluginType):
                    self._targetOption = ph.getPluginType(pluginType).getOption(option)
                else:
                    raise ServiceError('ERR-PLUG3', 'pluginType: ' + str(pluginType) + ' does not exist, is not visible or not active')
            else:
                raise ServiceError('ERR-PLUG1', 'optionName argument does not have the proper pluginType.plugin.option format')
        else:
            raise ServiceError('ERR-PLUG0', 'optionName argument not present')


class PluginOptionsAddUsers ( PluginOptionsBase, UserListModificationBase):

    def _checkParams(self):
        PluginOptionsBase._checkParams(self)
        UserListModificationBase._checkParams(self)

    def _getAnswer(self):
        if self._targetOption.getType() == 'users' or self._targetOption.getType() == 'usersGroups':
            optionValue = self._targetOption.getValue()
            existingUserIds = set([u.getId() for u in optionValue])
            for u in self._avatars:
                if not u.getId() in existingUserIds:
                    optionValue.append(u)
            self._targetOption._notifyModification()
        else:
            raise ServiceError('ERR-PLUG2', "option %s.%s.%s is not of type 'users'" % (self._pluginType, self._plugin, self._targetOption))

        return True

class PluginOptionsRemoveUser ( PluginOptionsBase, UserModificationBase ):

    def _checkParams(self):
        PluginOptionsBase._checkParams(self)
        UserModificationBase._checkParams(self)

    def _getAnswer(self):
        if self._targetOption.getType() == 'users' or self._targetOption.getType() == 'usersGroups':
            self._targetOption.getValue().remove(self._targetUser)
            self._targetOption._notifyModification()
        else:
            raise ServiceError('ERR-PLUG2', "option %s.%s.%s is not of type 'users'" % (self._pluginType, self._plugin, self._targetOption))

        return True

class PluginOptionsAddRooms ( PluginOptionsBase ):

    def _checkParams(self):
        PluginOptionsBase._checkParams(self)

    def _getAnswer(self):
        if self._targetOption.getType() == 'rooms':
            optionValue = self._targetOption.getValue()
            roomToAdd = self._params.get("room")
            if roomToAdd not in optionValue:
                optionValue.append(roomToAdd)
            self._targetOption._notifyModification()
        else:
            raise ServiceError('ERR-PLUG2', "option %s.%s.%s is not of type 'rooms'" % (self._pluginType, self._plugin, self._targetOption))

        return True

class PluginOptionsRemoveRooms ( PluginOptionsBase ):

    def _checkParams(self):
        PluginOptionsBase._checkParams(self)

    def _getAnswer(self):
        if self._targetOption.getType() == 'rooms':
            roomToRemove=self._params.get("room")
            self._targetOption.getValue().remove(roomToRemove)
            self._targetOption._notifyModification()
        else:
            raise ServiceError('ERR-PLUG2', "option %s.%s.%s is not of type 'rooms'" % (self._pluginType, self._plugin, self._targetOption))

        return True

class PluginOptionsAddLink ( PluginOptionsBase ):

    def _checkParams(self):
        PluginOptionsBase._checkParams(self)
        self._linkName = self._params.get('name', None)
        self._linkStructure = self._params.get('structure', None)

    def _getAnswer(self):
        links = self._targetOption.getValue()
        for link in links:
            if link['name'] == self._linkName:
<<<<<<< HEAD
                return False
        links.append({'name': self._linkName, 'structure': self._linkStructure})
        self._targetOption.setValue(self._targetOption.getValue())
        self._targetOption._notifyModification()
        return True
=======
                return {'success': False, 'table': links}
        links.append({'name': self._linkName, 'structure': self._linkStructure})
        self._targetOption.setValue(self._targetOption.getValue())
        self._targetOption._notifyModification()
        return {'success': True, 'table': links}
>>>>>>> cb0e60f5

class PluginOptionsRemoveLink ( PluginOptionsBase ):

    def _checkParams(self):
        PluginOptionsBase._checkParams(self)
        self._linkName = self._params.get('name', None)

    def _getAnswer(self):
        links = self._targetOption.getValue()
        for link in links:
            if link['name'] == self._linkName:
                links.remove(link)
        self._targetOption._notifyModification()
<<<<<<< HEAD
        return True
=======
        return {'success': True, 'table': links}
>>>>>>> cb0e60f5


methodMap = {
    "addUsers": PluginOptionsAddUsers,
    "removeUser": PluginOptionsRemoveUser,
    "addRooms": PluginOptionsAddRooms,
    "removeRooms": PluginOptionsRemoveRooms,
    "addLink": PluginOptionsAddLink,
    "removeLink": PluginOptionsRemoveLink
}<|MERGE_RESOLUTION|>--- conflicted
+++ resolved
@@ -128,19 +128,11 @@
         links = self._targetOption.getValue()
         for link in links:
             if link['name'] == self._linkName:
-<<<<<<< HEAD
-                return False
-        links.append({'name': self._linkName, 'structure': self._linkStructure})
-        self._targetOption.setValue(self._targetOption.getValue())
-        self._targetOption._notifyModification()
-        return True
-=======
                 return {'success': False, 'table': links}
         links.append({'name': self._linkName, 'structure': self._linkStructure})
         self._targetOption.setValue(self._targetOption.getValue())
         self._targetOption._notifyModification()
         return {'success': True, 'table': links}
->>>>>>> cb0e60f5
 
 class PluginOptionsRemoveLink ( PluginOptionsBase ):
 
@@ -154,11 +146,7 @@
             if link['name'] == self._linkName:
                 links.remove(link)
         self._targetOption._notifyModification()
-<<<<<<< HEAD
-        return True
-=======
         return {'success': True, 'table': links}
->>>>>>> cb0e60f5
 
 
 methodMap = {
