--- conflicted
+++ resolved
@@ -116,25 +116,14 @@
             return ""
         return self._uh.getURL( self._target )
 
+    def getRequestURL( self ):
+        """
+        Reconstructs the request URL
+        """
+        return self._req.construct_url(self._req.unparsed_uri)
+
     def getRequestParams( self ):
         return self._params
-
-    def getRequestURL( self ):
-        """
-        Reconstructs the request URL
-        """
-        proc = "http://"
-        try:
-            if self._req.is_https():
-                proc = "https://"
-        except:
-            pass
-
-        port = ""
-        if self._req.parsed_uri[apache.URI_PORT]:
-            port = ":" + str( self._req.parsed_uri[apache.URI_PORT] )
-        return "%s%s%s%s"%(proc, self._req.hostname, port, self._req.unparsed_uri)
-    requestURL = property( getRequestURL )
 
     def getRequestHTTPHeaders( self ):
         return self._req.headers_in
@@ -706,15 +695,6 @@
             for file in self._tempFilesToDelete:
                 os.remove(file)
 
-<<<<<<< HEAD
-=======
-    def getRequestURL( self ):
-        """
-        Reconstructs the request URL
-        """
-        return self._req.construct_url(self._req.unparsed_uri)
-
->>>>>>> ead92285
     def _startRequestSpecific2RH( self ):
         """
         Works like DBMgr.getInstance().startRequest() but is specific to
