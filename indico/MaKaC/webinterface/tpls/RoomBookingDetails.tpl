--- conflicted
+++ resolved
@@ -35,13 +35,8 @@
         }
         function submit_cancel_occurrence( action )
         {
-<<<<<<< HEAD
-	    if (confirm('Are you sure you want to cancel the selected date from the booking?')) {
-	      var frm = document.forms['submits']
-=======
-            if (confirm('Are you sure you want to remove the selected date from the booking?')) {
+            if (confirm('Are you sure you want to cancel the selected date from the booking?')) {
               var frm = document.forms['submits'];
->>>>>>> 2aa6a69f
               frm.action = action;
               frm.submit();
             }
