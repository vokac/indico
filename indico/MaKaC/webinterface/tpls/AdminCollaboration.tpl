--- conflicted
+++ resolved
@@ -27,37 +27,20 @@
                 <% checked = 'checked' %>
             % else:
                  <% checked = '' %>
-<<<<<<< HEAD
             % endif
-            <input type="checkbox" id="pendingCB" onchange="updateFilterButton()" ${checked }/>
+            <input type="checkbox" id="pendingCB" name="pendingCB" onchange="updateFilterButton()" ${checked }/>
             <label for="pendingCB">${ _("Show only pending")}</label>
         </div>
         <div class="CAFilterByCategoryDiv" id="CAFilterByCategoryDiv" style="display:inline;">
             <span>${ _("Restrict to category id:")}</span>
-            <input type="text" size="5" id="categoryId" onkeypress="updateFilterButton()" value="${ InitialCategoryId }"/>
+            <input type="text" size="5" id="categoryId" name="categoryId" onkeypress="updateFilterButton()" value="${ InitialCategoryId }"/>
         </div>
         <div class="CAFilterByCategoryDiv" id="CAFilterByCategoryDiv" style="display:inline;">
             <span>${ _("Restrict to conference id:")}</span>
-            <input type="text" size="5" id="conferenceId" onkeyup="confIdObs()" onkeypress="updateFilterButton()" value="${ InitialConferenceId }"/>
+            <input type="text" size="5" id="conferenceId" name="conferenceId" onkeyup="confIdObs()" onkeypress="updateFilterButton()" value="${ InitialConferenceId }"/>
         </div>
         <div class="CAResultsPerPageDiv">
-            ${ _("Results per page:")} <input type="text" id="resultsPerPage" size="5" onkeypress="updateFilterButton()" value="${ InitialResultsPerPage }"/>
-=======
-            <% end %>
-            <input type="checkbox" id="pendingCB" name="pendingCB" onchange="updateFilterButton()" <%=checked %>/>
-            <label for="pendingCB"><%= _("Show only pending")%></label>
-        </div>
-        <div class="CAFilterByCategoryDiv" id="CAFilterByCategoryDiv" style="display:inline;">
-            <span><%= _("Restrict to category id:")%></span>
-            <input type="text" size="5" id="categoryId" name="categoryId" onkeypress="updateFilterButton()" value="<%= InitialCategoryId %>"/>
-        </div>
-        <div class="CAFilterByCategoryDiv" id="CAFilterByCategoryDiv" style="display:inline;">
-            <span><%= _("Restrict to conference id:")%></span>
-            <input type="text" size="5" id="conferenceId" name="conferenceId" onkeyup="confIdObs()" onkeypress="updateFilterButton()" value="<%= InitialConferenceId %>"/>
-        </div>
-        <div class="CAResultsPerPageDiv">
-            <%= _("Results per page:")%> <input type="text" id="resultsPerPage" name="resultsPerPage" size="5" onkeypress="updateFilterButton()" value="<%= InitialResultsPerPage %>"/>
->>>>>>> 587d6941
+            ${ _("Results per page:")} <input type="text" id="resultsPerPage" name="resultsPerPage" size="5" onkeypress="updateFilterButton()" value="${ InitialResultsPerPage }"/>
         </div>
     </div>
 
@@ -76,41 +59,23 @@
             <span class="CAMinMaxKeySuggestion">${ _("Please input dates") }</span>
         </div>
         <div style="padding-top: 5px">
-<<<<<<< HEAD
             <input type="radio" name="dateFilterType" id="fromToDaysRadio" onclick="updateDateFilterType()" class="CARadio" ${ checked2 } />
-            ${ _("From")} <input type="text" size="3" id="fromDays" onkeypress="updateFilterButton()" value="${ InitialFromDays }"/>
-            ${ _("days ago to")} <input type="text" size="3" id="toDays" onkeypress="updateFilterButton()" value="${ InitialToDays }"/>
+            ${ _("From")} <input type="text" size="3" id="fromDays" name="fromDays" onkeypress="updateFilterButton()" value="${ InitialFromDays }"/>
+            ${ _("days ago to")} <input type="text" size="3" id="toDays" name="toDays" onkeypress="updateFilterButton()" value="${ InitialToDays }"/>
             ${ _("days in the future") }
             <span class="CAMinMaxKeySuggestion">${ _("Please input integers") }</span>
-=======
-            <input type="radio" name="dateFilterType" id="fromToDaysRadio" onclick="updateDateFilterType()" class="CARadio" <%= checked2 %> />
-            <%= _("From")%> <input type="text" size="3" id="fromDays" name="fromDays" onkeypress="updateFilterButton()" value="<%= InitialFromDays %>"/>
-            <%= _("days ago to")%> <input type="text" size="3" id="toDays" name="toDays" onkeypress="updateFilterButton()" value="<%= InitialToDays %>"/>
-            <%= _("days in the future") %>
-            <span class="CAMinMaxKeySuggestion"><%= _("Please input integers") %></span>
->>>>>>> 587d6941
         </div>
     </div>
     <div id="titleFilter" style="padding-top: 10px">
         <div>
-<<<<<<< HEAD
-            ${ _("From")} <input type="text" size="16" id="fromTitle" onkeypress="updateFilterButton()" value="${ InitialFromTitle }"/>
-            ${ _("to")} <input type="text" size="16" id="toTitle" onkeypress="updateFilterButton()" value="${ InitialToTitle }"/>
+            ${ _("From")} <input type="text" size="16" id="fromTitle" name="fromTitle" onkeypress="updateFilterButton()" value="${ InitialFromTitle }"/>
+            ${ _("to")} <input type="text" size="16" id="toTitle" name="toTitle" onkeypress="updateFilterButton()" value="${ InitialToTitle }"/>
             <span class="CAMinMaxKeySuggestion">${ _("Please input a conference title or the beginning of it") }</span>
-=======
-            <%= _("From")%> <input type="text" size="16" id="fromTitle" name="fromTitle" onkeypress="updateFilterButton()" value="<%= InitialFromTitle %>"/>
-            <%= _("to")%> <input type="text" size="16" id="toTitle" name="toTitle" onkeypress="updateFilterButton()" value="<%= InitialToTitle %>"/>
-            <span class="CAMinMaxKeySuggestion"><%= _("Please input a conference title or the beginning of it") %></span>
->>>>>>> 587d6941
         </div>
     </div>
 
     <div style="padding-top: 10px">
-<<<<<<< HEAD
-        <input type="button" id="filterButton" value="${ _("Refresh")}" onclick="refresh()"/>
-=======
-        <input type="button" id="filterButton" name="filterButton" value="<%= _("Refresh")%>" onclick="refresh()"/>
->>>>>>> 587d6941
+        <input type="button" id="filterButton" name="filterButton" value="${ _("Refresh")}" onclick="refresh()"/>
     </div>
 </div>
 
@@ -135,15 +100,9 @@
         </div>
 
         <div class="CAStaticURLDiv">
-<<<<<<< HEAD
             <a class="CAStaticURLSwitch" onclick="staticURLSwitch()">${ _("Static URL for this result")}</a> ${ _("(Use it for bookmarks)")}<br />
-            <input type="text" id="staticURL" style="width: 50%; display: none; margin-top: 5px;"/>
+            <input type="text" id="staticURL" name="staticURL" style="width: 50%; display: none; margin-top: 5px;"/>
             <a id="staticURLLink" style="display: none;  margin-left: 5px;" href="${ BaseURL }">${ _("Go to URL")}</a>
-=======
-            <a class="CAStaticURLSwitch" onclick="staticURLSwitch()"><%= _("Static URL for this result")%></a> <%= _("(Use it for bookmarks)")%><br />
-            <input type="text" id="staticURL" name="staticURL" style="width: 50%; display: none; margin-top: 5px;"/>
-            <a id="staticURLLink" style="display: none;  margin-left: 5px;" href="<%= BaseURL %>"><%= _("Go to URL")%></a>
->>>>>>> 587d6941
         </div>
     </div>
 </div>
