
<script type="text/javascript">

    // Displays div with dates and hours
    function display_availability(bool) {
        $('#sdatesTR, #edatesTR, #hoursTR, #repTypeTR, #includePrebookingsTR, #includePendingBlockingsTR').toggle(bool);
    }
    // Reds out the invalid textboxes and returns false if something is invalid.
    // Returns true if form may be submited.
    function forms_are_valid(onSubmit) {
        if (onSubmit != true) {
            onSubmit = false;
        }

        // Clean up - make all textboxes white again
        var searchForm = $('#searchForm');
        $(':input', searchForm).removeClass('invalid');
        // Init
        var isValid = true;

        // Simple search -------------------------------------
        // Availability
        if (!$('input[name="availability"]', searchForm).is(':checked')) { // only if NOT "Don't care"
            isValid = validate_period(searchForm[0]);
        }
        // capacity
        if ($('#capacity').val().length > 0 && parseInt($('#capacity').val(), 10).toString() == 'NaN') {
            $('#capacity').addClass('invalid');
            isValid = false;
        }

        // Holidays warning
        if (isValid && !onSubmit) {
            var lastDateInfo = searchForm.data('lastDateInfo');
            var dateInfo = $('#sDay, #sMonth, #sYear, #eDay, #eMonth, #eYear').serialize();
            if (dateInfo != lastDateInfo) {
                searchForm.data('lastDateInfo', dateInfo);
                var holidaysWarning = indicoSource('roomBooking.getDateWarning', searchForm.serializeObject());

                holidaysWarning.state.observe(function(state) {
                    if (state == SourceState.Loaded) {
                        $E('holidays-warning').set(holidaysWarning.get());
                    }
                });
            }
        }

        if (!$('#sdate').val()) {
            $('#sdate').addClass('invalid');
            isValid = false;
        }

        if (!$('#edate').val()) {
            $('#edate').addClass('invalid');
            isValid = false;
        }

        return isValid;
    }
    // Check whether a room can be booked (or pre-booked) by the user
    // If not, pop up a dialog
    function isBookable() {
        // Get the selected option in the SELECT
<<<<<<< HEAD
        var selectedURL = $('#roomName').val();
        var roomLocationPattern = /roomLocation=([a-zA-Z0-9\-]*)(?:&|$)/;
=======
        var selectedURL = $F('roomName');
        var roomLocationPattern = /roomLocation=([a-zA-Z0-9\-\+]*)(?:&|$)/;
>>>>>>> ead92285
        var roomIDPattern = /roomID=([a-zA-Z0-9\-]*)(?:&|$)/;

        // Get the room location and id from the url
        var roomLocation = selectedURL.match(roomLocationPattern);
        var roomID = selectedURL.match(roomIDPattern);

        var bookButton = $E("bookButton");
        var bookButtonWrapper = $E("bookButtonWrapper");
        bookButtonWrapper.set(progressIndicator(true, false));

        // Send an asynchronous request to the server
        // Depending of result, either redirect to the
        // Room Booking form or pop up a dialog
        indicoRequest('user.canBook',
            {roomLocation: roomLocation[1], roomID: roomID[1]},
            function(result, error) {
                if(!error) {
                    if (result) {
                        document.location = selectedURL;
                    } else {
                        bookButtonWrapper.set(bookButton);
                        var popup = new AlertPopup('Booking Not Allowed',
                                "You're not allowed to book this room");
                        popup.open();
                    }
                } else {
                    bookButtonWrapper.set(bookButton);
                    IndicoUtil.errorReport(error);
                }
            });
    }

    $(window).load(function() {
        $('#searchForm').delegate(':input', 'keyup change', function() {
            forms_are_valid();
        }).submit(function(e) {
            if (!forms_are_valid(true)) {
                e.preventDefault();
                alert(${_("'There are errors in the form. Please correct the fields with red background.'")});
            };
        });

        if (forms_are_valid()) {
            set_repeatition_comment();
        }
        if ($('#searchForm input[name="availability"]').is(':checked')) { // if "Don't care" about availability
            display_availability(false);
        }
        $('#searchForm input[name="availability"]').change(function() {
            display_availability($(this).data('showAvailability'));
        });
        $('#freeSearch').focus();
    });


</script>

        <!-- CONTEXT HELP DIVS -->
        <div id="tooltipPool" style="display: none">
            <!-- Choose Button -->
            <div id="chooseButtonHelp" class="tip">
                <span>Black</span> -  ${ _("rooms that <b>do not</b> require confirmation")}<br />
                <span class="moderatedRoom">Orange</span> -  ${ _("rooms that <b>require confirmation")}</b><br />
                <span class="privateRoom">Red</span> -  ${ _("rooms not publically bookable")}<br />
            </div>
            <!-- Free Search -->
            <div id="freeSearchHelp" class="tip">
                 ${ _("Type in anything you remember about the room, i.e.")}:
                <ul>
                    <li class="tip-no-borders"> ${ _("building or room number")}</li>
                    <li class="tip-no-borders"> ${ _("person responsible")}</li>
                    <li class="tip-no-borders"> ${ _("part of comment")}</li>
                    <li class="tip-no-borders"> ${ _("equipment")}</li>
                    <li class="tip-no-borders"> ${ _("room site")}</li>
                    <li class="tip-no-borders"> ${ _("telephone")}</li>
                    <li class="tip-no-borders">...</li>
                </ul>
                 ${ _("Results will include rooms that have at least one of the specified words somewhere in description.") }
                <br />
                 ${ _("Examples") }:
                <ul>
                    <li class="tip-no-borders">Hauser &nbsp; ( ${ _("name of person responsible")})</li>
                    <li class="tip-no-borders">513- 31- 28- &nbsp; (buildings)</li>
                    <li class="tip-no-borders">-006 -C19  &nbsp; (rooms)</li>
                    <li class="tip-no-borders">prevessin &nbsp; (site)</li>
                </ul>
                 ${ _("Searching is case-insensitive and concerns all room's attributes.")}
            </div>
            <!-- Capacity -->
            <div id="capacityHelp" class="tip">
            <p class="tip-no-borders">
                <!--<span style="width: 30px; background-color: Red">&nbsp;</span><span style="width: 80px; background-color: Lime">&nbsp;</span><span style="width: 80px; background-color: Green">&nbsp;</span>!<br />
                -->
                 ${ _("""Find only rooms having capacity within 20% range.
                In example for capacity = 20, rooms having capacity 16 - 24
                will be included in searching results.""")}<br />
            </p>
            <p class="tip-no-borders">
                 ${ _("""If there are no rooms of capacity within 20% range,
                system will search for greater capacity.""")}
            </p>
            <p class="tip-no-borders">
                 ${ _("""Example: for capacity equal 1, system will try to find rooms for
                only one person. This of course fails, so it will
                return rooms with capacity greater than 1.""")}
            </p>
            </div>
            <!-- Availability -->
            <div id="availabilityHelp" class="tip">
                <ul>
                    <li class="tip-no-borders"> ${ _("Available - the room must be available in the <b>whole</b> period")}</li>
                    <li class="tip-no-borders"> ${ _("Booked - the room must be booked <b>any time</b> in the period")}</li>
                    <li class="tip-no-borders"> ${ _("Don't care - room's availability is not checked")}</li>
                </ul>
            </div>
            <%include file="CHBookingRepeatition.tpl"/>
        </div>
        <!-- END OF CONTEXT HELP DIVS -->


        <table cellpadding="0" cellspacing="0" border="0" width="80%">
        % if standalone:
            <tr>
            <td class="intermediateleftvtab" style="border-left: 2px solid #777777; border-right: 2px solid #777777; font-size: xx-small;" width="100%">&nbsp;</td> <!-- lastvtabtitle -->
            </tr>
        % endif
        <tr>
        <td class="bottomvtab" width="100%">
            <!-- Main cell -->
            <table width="100%" cellpadding="0" cellspacing="0" class="htab" border="0">
                <tr>
                    <td class="maincell">
                        <p><span class="formTitle" style="border-bottom-width: 0px"> ${ _("Search for a room")}</span></p>
                        <!-- Background table (adds image) -->
                        <table width="100%" class="ACtab">
                            <tr>
                                <td>
                                    <!-- First section -->
                                    <table width="90%" align="center" border="0">
                                        <tr>
                                            <td colspan="2" class="groupTitle">${ _("Choose a room")}</td>
                                        </tr>
                                        <tr>
                                        <td nowrap="nowrap" class="titleCellTD"><span class="titleCellFormat"> ${ _("Room")}</span></td>
                                        <td width="80%">
                                            <form id="chooseForm" method="post">
                                                <select name="roomName" id="roomName">
                                                % for room in rooms:
                                                  <% selected = "" %>
                                                  % if room.name == eventRoomName:
                                                    <% selected = 'selected="selected"' %>
                                                  % endif
                                                  <% url = detailsUH.getURL( room ) %>
                                                  % if forNewBooking:
                                                      <% url = bookingFormUH.getURL( room ) %>
                                                  % endif
                                                  <option value="${ url }" ${ selected } class="${roomClass( room )}">${ room.locationName + ": &nbsp; " + room.getFullName() }</option>
                                                % endfor
                                                </select>

                                                % if forNewBooking:
                                                    <span id="bookButtonWrapper"><input id="bookButton" class="btn" type="button" value="${_("Book")}" onclick="isBookable();" /></span>
                                                % endif
                                                % if not forNewBooking:
                                                    <input class="btn" type="button" value="${ _("Room details")}" onclick="document.location = $('#roomName').val(); return false;" />
                                                % endif

                                                <!-- Help -->
                                                ${contextHelp('chooseButtonHelp' )}
                                            </form>
                                        </td>
                                        </tr>
                                    </table>
                                    <br />
                                    <form id="searchForm" method="post" action="${ roomBookingRoomListURL }">
                                    <table width="90%" align="center" border="0">
                                        <tr>
                                            <td colspan="2" class="groupTitle">${ _("Search for a room") }</td>
                                        </tr>
                                        <!-- LOCATION (PLUGIN) -->
                                        <tr>
                                            <td class="titleCellTD" style="width: 125px;"><span class="titleCellFormat"> ${ _("Location")}</span></td>
                                            <td>
                                                <table width="100%" cellspacing="4px">
                                                    <tr>
                                                        <td class="subFieldWidth" align="right" ><small> ${ _("Location")}&nbsp;&nbsp;</small></td>
                                                        <td align="left" class="blacktext">
                                                            <select name="roomLocation" id="roomLocation">
                                                                % if Location.getDefaultLocation():
                                                                <option value="">${ Location.getDefaultLocation().friendlyName }</option>
                                                                % endif
                                                                % for loc in Location.allLocations:
                                                                    % if Location.getDefaultLocation() and loc.friendlyName != Location.getDefaultLocation().friendlyName:
                                                                        <option value="${loc.friendlyName}" >${ loc.friendlyName }</option>
                                                                    % endif
                                                                % endfor
                                                            </select>
                                                        </td>
                                                    </tr>
                                                </table>
                                            </td>
                                        </tr>
                                        <!-- FREE TEXT -->
                                        <tr>
                                            <td class="titleCellTD" style="width: 125px;"><span class="titleCellFormat"> ${ _("Room description")}</span></td>
                                            <td>
                                                <table width="100%" cellspacing="4px">
                                                    <tr>
                                                        <td class="subFieldWidth" align="right" ><small> ${ _("Must contain")}&nbsp;&nbsp;</small></td>
                                                        <td align="left" class="blacktext">
                                                            <input id="freeSearch" size="30" type="text" name="freeSearch" />
                                                            ${contextHelp('freeSearchHelp' )}
                                                        </td>
                                                    </tr>
                                                </table>
                                            </td>
                                        </tr>
                                        <!-- AVAILABILITY -->
                                        <tr>
                                            <td class="titleCellTD" style="width: 125px;"><span class="titleCellFormat"> ${ _("Availability")}</span></td>
                                            <td >
                                                <table width="100%" cellspacing="4px">
                                                    <tr>
                                                        <td class="subFieldWidth" align="right" ><small> ${ _("Must be")}&nbsp;&nbsp;</small></td>
                                                        <td align="left" class="blacktext">
                                                            <input name="availability" type="radio" value="Available" data-show-availability="true" ${'checked="checked"' if forNewBooking else ""} /> ${ _("Available")}
                                                            <input name="availability" type="radio" value="Booked" data-show-availability="true" /> ${ _("Booked")}
                                                            <input name="availability" type="radio" value="Don't care" data-show-availability="false" ${'checked="checked"' if not forNewBooking else ""}/> ${ _("Don't care")}
                                                            ${contextHelp('availabilityHelp' )}
                                                        </td>
                                                    </tr>
                                                    <%include file="RoomBookingPeriodForm.tpl" args="form = 1, unavailableDates = [] "/>
                                                    <tr id='includePrebookingsTR'>
                                                        <td class="subFieldWidth" align="right" ><small> ${ _("PRE-Bookings")}</small></td>
                                                        <td align="left" class="blacktext">
                                                            <input id="includePrebookings" name="includePrebookings" type="checkbox" checked="checked"/>
                                                             ${ _("Check conflicts against pre-bookings")}
                                                            ${inlineContextHelp(_("[v] Check if you want to avoid conflicts with PRE-bookings. By default conflicts are checked only against confirmed bookings.") )}
                                                        </td>
                                                    </tr>
                                                    <tr id='includePendingBlockingsTR'>
                                                        <td class="subFieldWidth" align="right" ><small> ${ _("Blockings")}</small></td>
                                                        <td align="left" class="blacktext">
                                                            <input id="includePendingBlockings" name="includePendingBlockings" type="checkbox" checked="checked"/>
                                                             ${ _("Check conflicts against pending blockings")}
                                                            ${inlineContextHelp(_("[v] Check if you want to avoid conflicts with pending blockings. By default conflicts are checked only against confirmed blockings.") )}
                                                        </td>
                                                    </tr>
                                                </table>
                                            </td>
                                        </tr>
                                        <!-- CAPACITY -->
                                        <tr>
                                            <td class="titleCellTD" style="width: 125px;"><span class="titleCellFormat"> ${ _("Capacity")}</span></td>
                                            <td align="right">
                                                <table width="100%" cellspacing="4px">
                                                    <tr>
                                                        <td class="subFieldWidth" align="right"><small> ${ _("About")}&nbsp;&nbsp;</small></td>
                                                        <td align="left" class="blacktext">
                                                            <input size="3" type="text" id="capacity" name="capacity"/>  ${ _("people")}
                                                            ${contextHelp('capacityHelp' )}
                                                        </td>
                                                    </tr>
                                                </table>
                                            </td>
                                        </tr>
                                        <!-- REQUIRED EQUIPMENT -->
                                        <tr>
                                            <td nowrap class="titleCellTD" style="width: 125px;"><span class="titleCellFormat"> ${ _("Required equipment")}</td>
                                            <td align="right">
                                                <table width="100%" cellspacing="4px">
                                                    <tr>
                                                        <td width="80px" align="right" valign="top"><small> ${ _("I need...")}&nbsp;&nbsp;</small></td>
                                                        <td align="left" class="blacktext" >
                                                            % for eq in possibleEquipment:
                                                                <input id="${ "equ_" + eq }" name="${ "equ_" + eq }" type="checkbox">${ eq }</input><br />
                                                            % endfor
                                                        </td>
                                                    </tr>
                                                </table>
                                            </td>
                                        </tr>
                                        <tr>
                                            <td nowrap class="titleCellTD" style="width: 125px;"><span class="titleCellFormat"> ${ _("Special attributes")}</td>
                                            <td align="right">
                                                <table width="100%" cellspacing="4px">
                                                    <tr>
                                                        <td width="80px" align="right" valign="top"><small> ${ _("Is public")}&nbsp;&nbsp;</small></td>
                                                        <td align="left" class="blacktext" >
                                                            <input id="isReservable" name="isReservable" type="checkbox" checked="checked"/>
                                                            ${inlineContextHelp(_("[v] Include only publically reservable rooms.") )}
                                                            <br />
                                                        </td>
                                                    </tr>
                                                    <tr>
                                                        <td width="80px" align="right" valign="top"><small> ${ _("Auto confirm")}&nbsp;&nbsp;</small></td>
                                                        <td align="left" class="blacktext">
                                                            <input id="isAutoConfirmed" name="isAutoConfirmed" type="checkbox"/>
                                                            ${inlineContextHelp(_("[v] Include only rooms, where bookings are automatically confirmed. This is the case for most rooms.") )}
                                                            <br />
                                                        </td>
                                                    </tr>
                                                    % if user.isResponsibleForRooms():
                                                        <tr>
                                                            <td width="80px" align="right" valign="top"><small> ${ _("Only mine")}&nbsp;&nbsp;</small></td>
                                                            <td align="left" class="blacktext">
                                                                <input id="onlyMy" name="onlyMy" type="checkbox" />
                                                                ${inlineContextHelp(_("[v] Include only rooms you are responsible for.") )}
                                                                <br />
                                                            </td>
                                                        </tr>
                                                    % endif
                                                    % if user.isAdmin():
                                                        <tr>
                                                            <td width="80px" align="right" valign="top"><small> ${ _("Active?")}&nbsp;&nbsp;</small></td>
                                                            <td align="left" class="blacktext">
                                                                <input id="isActive" name="isActive" type="checkbox" checked="checked"/>
                                                                ${inlineContextHelp(_("[v] Include only active rooms. <b>This should be checked.</b> Please note that inactive rooms are considered deleted.") )}
                                                                <br />
                                                            </td>
                                                        </tr>
                                                    % endif
                                                </table>
                                            </td>
                                        </tr>
                                        <tr><td colspan="2" style="padding-left:20px"><input type="submit" class="btn" value="${ _('Search') }" /></td></tr>
                                    </table>
                                    </form>
                                    <br />
                                </td>
                            </tr>
                        </table>
                    </td>
                </tr>
                </table>
            </td>
        </tr>
        </table><|MERGE_RESOLUTION|>--- conflicted
+++ resolved
@@ -61,13 +61,8 @@
     // If not, pop up a dialog
     function isBookable() {
         // Get the selected option in the SELECT
-<<<<<<< HEAD
         var selectedURL = $('#roomName').val();
-        var roomLocationPattern = /roomLocation=([a-zA-Z0-9\-]*)(?:&|$)/;
-=======
-        var selectedURL = $F('roomName');
         var roomLocationPattern = /roomLocation=([a-zA-Z0-9\-\+]*)(?:&|$)/;
->>>>>>> ead92285
         var roomIDPattern = /roomID=([a-zA-Z0-9\-]*)(?:&|$)/;
 
         // Get the room location and id from the url
