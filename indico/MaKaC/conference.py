# -*- coding: utf-8 -*-
##
##
## This file is part of Indico.
## Copyright (C) 2002 - 2013 European Organization for Nuclear Research (CERN).
##
## Indico is free software; you can redistribute it and/or
## modify it under the terms of the GNU General Public License as
## published by the FreeSoftware Foundation; either version 3 of the
## License, or (at your option) any later version.
##
## Indico is distributed in the hope that it will be useful, but
## WITHOUT ANY WARRANTY; without even the implied warranty of
## MERCHANTABILITY or FITNESS FOR A PARTICULAR PURPOSE.  See the GNU
## General Public License for more details.
##
## You should have received a copy of the GNU General Public License
## along with Indico;if not, see <http://www.gnu.org/licenses/>.

# fossil classes
from MaKaC.plugins import PluginsHolder, Observable
from MaKaC.common.utils import formatDateTime
from MaKaC.fossils.subcontribution import ISubContribParticipationFossil,\
    ISubContribParticipationFullFossil, ISubContributionFossil, ISubContributionWithSpeakersFossil
from MaKaC.fossils.contribution import IContributionParticipationFossil,\
    IContributionFossil, IContributionWithSpeakersFossil, IContributionParticipationMinimalFossil, \
    IContributionWithSubContribsFossil,\
    IContributionParticipationTTDisplayFossil, \
    IContributionParticipationTTMgmtFossil
from MaKaC.fossils.conference import IConferenceMinimalFossil, \
    IConferenceEventInfoFossil, IConferenceFossil,\
    ISessionFossil, ISessionSlotFossil, IMaterialMinimalFossil,\
    IMaterialFossil, IConferenceParticipationFossil,\
    IResourceMinimalFossil, ILinkMinimalFossil, ILocalFileMinimalFossil,\
    IResourceFossil, ILinkFossil, ILocalFileFossil,\
    ILocalFileExtendedFossil, IConferenceParticipationMinimalFossil,\
    ICategoryFossil, ILocalFileAbstractMaterialFossil
from MaKaC.common.fossilize import fossilizes, Fossilizable
from MaKaC.common.url import ShortURLMapper
from MaKaC.contributionReviewing import Review
from MaKaC.rb_location import CrossLocationQueries, CrossLocationDB
from indico.util.i18n import L_


import re, os
import tempfile
import copy
import stat
from datetime import datetime, timedelta, time

from MaKaC.contributionReviewing import ReviewManager
from MaKaC.paperReviewing import ConferencePaperReview as ConferencePaperReview
from MaKaC.abstractReviewing import ConferenceAbstractReview as ConferenceAbstractReview

from pytz import timezone
from pytz import all_timezones

from persistent import Persistent
from BTrees.OOBTree import OOBTree, OOTreeSet, OOSet
from BTrees.OIBTree import OIBTree,OISet,union
import MaKaC
import MaKaC.common.indexes as indexes
from MaKaC.common.timezoneUtils import nowutc, maxDatetime
import MaKaC.fileRepository as fileRepository
from MaKaC.schedule import ConferenceSchedule, SessionSchedule,SlotSchedule,\
     PosterSlotSchedule, SlotSchTypeFactory, ContribSchEntry, \
     LinkedTimeSchEntry, BreakTimeSchEntry
import MaKaC.review as review
from MaKaC.common import Config, DBMgr, utils
from MaKaC.common.Counter import Counter
from MaKaC.common.ObjectHolders import ObjectHolder
from MaKaC.common.Locators import Locator
from MaKaC.accessControl import AccessController, AdminList
from MaKaC.errors import MaKaCError, TimingError, ParentTimingError, EntryTimingError, NoReportError
from MaKaC import registration,epayment
from MaKaC.evaluation import Evaluation
from MaKaC.trashCan import TrashCanManager
from MaKaC.user import AvatarHolder
from MaKaC.common import pendingQueues
from MaKaC.common.info import HelperMaKaCInfo
from MaKaC.participant import Participation
from MaKaC.common.log import LogHandler
import MaKaC.common.info as info
from MaKaC.badge import BadgeTemplateManager
from MaKaC.poster import PosterTemplateManager
from MaKaC.common.cache import CategoryCache, EventCache
from MaKaC.common import mail
from MaKaC.common.utils import getHierarchicalId
from MaKaC.i18n import _
from MaKaC.common.PickleJar import Updates
from MaKaC.common.PickleJar import if_else

from MaKaC.webinterface import urlHandlers

from MaKaC.common.logger import Logger
from MaKaC.common.contextManager import ContextManager
from MaKaC.webinterface.common.tools import escape_html
import zope.interface

from indico.modules.scheduler import Client, tasks
from indico.util.date_time import utc_timestamp
from indico.core.index import IIndexableByStartDateTime, IUniqueIdProvider, Catalog
from indico.core.db.event import SupportInfo
from MaKaC.schedule import ScheduleToJson


class CoreObject(Persistent):
    """
    CoreObjects are Persistent objects that are employed by Indico's core
    """

    zope.interface.implements(IUniqueIdProvider,
                              IIndexableByStartDateTime)

    def setModificationDate(self, date = None):
        """
        Method called to notify the current object has been modified.
        """
        if not date:
            date = nowutc()
        self._modificationDS = date

    def __conform__(self, proto):

        if proto == IIndexableByStartDateTime:
            return utc_timestamp(self.getStartDate())
        else:
            return None


class Locatable:
    """
    Inherited by objects that imply a physical location:
    * Conferences
    * Sessions
    * SessionSlots
    * Contributions
    * SubContributions
    """

    def getLocationParent(self):
        """
        Returns the object the location info should be inherited from
        (Overridden)
        """
        raise Exception("Unimplemented method")

    def getLocation(self):
        if self.getOwnLocation():
            return self.getOwnLocation()
        return self.getInheritedLocation()

    def getOwnLocation(self):
        if len(self.places) > 0:
            return self.places[0]
        return None

    def getInheritedLocation(self):
        return self.getLocationParent().getLocation()

    def getOwnRoom(self):
        if len(self.rooms) > 0:
            return self.rooms[0]
        return None

    def getRoom(self):
        if self.getOwnRoom():
            return self.getOwnRoom()
        return self.getInheritedRoom()

    def getInheritedRoom(self):
        return self.getLocationParent().getRoom()

    def setLocation(self, newLocation):
        oldLocation = self.getOwnLocation()
        if newLocation == None:
            if len(self.places) > 0:
                del self.places[0]
        elif len(self.places) > 0:
            self.places[0] = newLocation
        else:
            self.places.append( newLocation )
        self.notifyModification()

    def setRoom(self, newRoom):
        oldRoom = self.getOwnRoom()
        if newRoom == None:
            if len(self.rooms) > 0:
                del self.rooms[0]
        elif len(self.rooms) > 0:
            self.rooms[0] = newRoom
        else:
            self.rooms.append( newRoom )
        self.notifyModification()


class CommonObjectBase(CoreObject, Observable, Fossilizable):
    """
    This class is for holding commonly used methods that are used by several classes.
    It is inherited by the following classes:
      * Category
      * Conference
      * Session
      * Contribution
      * SubContribution
      * Material
      * Resource
    """

    def getRecursiveManagerList(self):
        av_set = set()

        # Get the AccessProtectionLevel for this
        apl = self.getAccessProtectionLevel()

        if apl == -1:
            pass
        elif apl == 1:
            for av in self.getManagerList():
                av_set.add(av)
            for av in self.getOwner().getRecursiveManagerList():
                av_set.add(av)
        else:
            for av in self.getManagerList():
                av_set.add(av)

            if self.getOwner():
                for av in self.getOwner().getRecursiveManagerList():
                    av_set.add(av)

        return list(av_set)

    def getRecursiveAllowedToAccessList(self, onlyManagers=False):
        """Returns a set of Avatar resp. CERNGroup objects for those people resp.
        e-groups allowed to access this object as well as all parent objects.
        """

        # Initialize set of avatars/groups: this will hold those
        # people/groups explicitly
        # allowed to access this object
        av_set = set()

        # Get the AccessProtectionLevel for this
        apl = self.getAccessProtectionLevel()

        # If this object is "absolutely public", then return an empty set
        if apl == -1:
            pass

        # If this object is protected "all by itself", then get the list of
        # people/groups allowed to access it, plus managers of owner(s)
        elif apl == 1:
            al = self.getAllowedToAccessList() + self.getManagerList() + \
                 self.getOwner().getRecursiveManagerList()
            if al is not None:
                for av in al:
                    av_set.add(av)

        # If access settings are inherited (and PRIVATE) from its owners, look at those.
        elif apl == 0 and self.isProtected():
            # If event is protected, then get list of people/groups allowed
            # to access, and add that to the set of avatars.
            al = self.getAllowedToAccessList() + self.getManagerList()
            if al is not None:
                for av in al:
                    av_set.add(av)

            # Add list of avatars/groups allowed to access parents objects.
            owner = self.getOwner()
            if owner is not None:
                owner_al = owner.getRecursiveAllowedToAccessList(onlyManagers=True)
                if owner_al is not None:
                    for av in owner_al:
                        av_set.add(av)

        # return set containing whatever avatars/groups we may have collected
        return av_set


class CategoryManager( ObjectHolder ):
    idxName = "categories"
    counterName = "CATEGORY"

    def add(self, category):
        ObjectHolder.add(self, category)
        # Add category to the name index
        nameIdx = indexes.IndexesHolder().getIndex('categoryName')
        nameIdx.index(category.getId(), category.getTitle().decode('utf-8'))

    def remove(self, category):
        ObjectHolder.remove(self, category)
        # remove category from the name index
        nameIdx = indexes.IndexesHolder().getIndex('categoryName')
        nameIdx.unindex(category.getId())
        Catalog.getIdx('categ_conf_sd').remove_category(category.getId())

    def _newId( self ):
        """
        returns a new id for the category
        the id must not already exist in the collection
        """
        id = ObjectHolder._newId( self )
        while self.hasKey(id):
            id = ObjectHolder._newId( self )
        return id

    def getRoot( self ):
        root = DBMgr.getInstance().getDBConnection().root()
        if not root.has_key("rootCategory"):
            r = Category()
            r.setName("Home")
            self.add( r )
            root["rootCategory"] = r
        return root["rootCategory"]

    def getDefaultConference( self ):
        dconf = HelperMaKaCInfo.getMaKaCInfoInstance().getDefaultConference()
        if dconf == None:
            return HelperMaKaCInfo.getMaKaCInfoInstance().setDefaultConference(DefaultConference())
        else:
            return dconf



class Category(CommonObjectBase):

    fossilizes(ICategoryFossil)

    def __init__( self ):

        self.id = ""
        self.name = ""
        self.description = ""
        self.subcategories = {}
        self.materials = {}
        self.conferences = OOTreeSet()
        self._numConferences = 0
        self.owner = None
        self._defaultStyle = { "simple_event":"","meeting":"" }
        self._order = 0
        self.__ac = AccessController(self)
        self.__confCreationRestricted = 1
        self.__confCreators = []
        self._visibility = 999
        self._statistics = {"events":None,"contributions":None,"resources":None,\
        "updated":None}
        self._icon=None
        self.materials = {}
        #self._materials = {}
        #self.material ={}
        self._tasksAllowed = False
        self._tasks = {}
        self._taskIdGenerator = 0
        self._tasksPublic = True
        self._tasksCommentPublic = True
        self._tasksManagers = []
        self._tasksCommentators = []
        self._taskAccessList = []
        self._timezone = ""
        self.__materialGenerator = Counter()
        self._notifyCreationList = ""

    def __str__(self):
        return "<Category %s@%s>" % (self.getId(), hex(id(self)))

    def getAccessController(self):
        return self.__ac

    def updateNonInheritingChildren(self, elem, delete=False):
        pass

    def getNotifyCreationList( self ):
        """ self._notifyCreationList is a string containing the list of
        email addresses to send an email to when a new event is created"""
        try:
            return self._notifyCreationList
        except:
            self._notifyCreationList = ""
            return self._notifyCreationList

    def setNotifyCreationList( self, value ):
        self._notifyCreationList = value

    def getUniqueId( self ):
        return "cat%s" % self.getId()

    def setPaper( self, newPaper ):
        if self.getPaper() != None:
            raise MaKaCError( _("The paper for this conference has already been set"), _("Conference"))
        self.paper=newPaper
        self.paper.setOwner( self )
        self.notifyModification()

    def cleanCache( self ):
        """ delete cache files of this category and its fathers
        usually used when an object in the category has changed """
        minfo = info.HelperMaKaCInfo.getMaKaCInfoInstance()
        if minfo.isCacheActive():
            for id in self.getCategoryPath():
                cache = CategoryCache({"categId":id})
                cache.cleanCache()

    def clearCache( self ):
        """ delete cache file of this category. usually used for
        admin purposes """
        cache = CategoryCache({"categId":self.getId()})
        cache.cleanCache()

    def clearConferenceCaches( self ):
        """ delete cache files of all conferences in the category
        usually used for admin purposes """
        for conf in self.getConferenceList():
            conf.cleanCache()

    def removePaper( self ):
        if self.paper is None:
            return
        self.paper.delete()
        self.paper.setOwner(None)
        self.paper = None
        self.notifyModification()

    def recoverPaper(self, p):
        self.setPaper(p)
        p.recover()

    def getPaper( self ):
        try:
            if self.paper:
                pass
        except AttributeError:
            self.paper = None
        return self.paper

    def setSlides( self, newSlides ):
        if self.getSlides() != None:
            raise MaKaCError( _("The slides for this conference have already been set"), _("Conference"))
        self.slides=newSlides
        self.slides.setOwner( self )
        self.notifyModification()

    def removeSlides( self ):
        if self.slides is None:
            return
        self.slides.delete()
        self.slides.setOwner( None )
        self.slides= None
        self.notifyModification()

    def recoverSlides(self, s):
        self.setSlides(s)
        s.recover()

    def getSlides( self ):
        try:
            if self.slides:
                pass
        except AttributeError:
            self.slides = None
        return self.slides

    def setVideo( self, newVideo ):
        if self.getVideo() != None:
            raise MaKaCError( _("The video for this conference has already been set"), _("Conference"))
        self.video=newVideo
        self.video.setOwner( self )
        self.notifyModification()

    def removeVideo( self ):
        if self.getVideo() is None:
            return
        self.video.delete()
        self.video.setOwner(None)
        self.video = None
        self.notifyModification()

    def recoverVideo(self, v):
        self.setVideo(v)
        v.recover()

    def getVideo( self ):
        try:
            if self.video:
                pass
        except AttributeError:
            self.video = None
        return self.video

    def setPoster( self, newPoster ):
        if self.getPoster() != None:
            raise MaKaCError( _("the poster for this conference has already been set"), _("Conference"))
        self.poster=newPoster
        self.poster.setOwner( self )
        self.notifyModification()

    def removePoster( self ):
        if self.getPoster() is None:
            return
        self.poster.delete()
        self.poster.setOwner(None)
        self.poster = None
        self.notifyModification()

    def recoverPoster(self, p):
        self.setPoster(p)
        p.recover()

    def getPoster( self ):
        try:
            if self.poster:
                pass
        except AttributeError:
            self.poster = None
        return self.poster

    def setMinutes( self, newMinutes ):
        if self.getMinutes() != None:
            raise MaKaCError( _("The Minutes for this conference has already been set"))
        self.minutes=newMinutes
        self.minutes.setOwner( self )
        self.notifyModification()

    def createMinutes( self ):
        if self.getMinutes() != None:
            raise MaKaCError( _("The minutes for this conference have already been created"), _("Conference"))
        self.minutes = Minutes()
        self.minutes.setOwner( self )
        self.notifyModification()
        return self.minutes

    def removeMinutes( self ):
        if self.getMinutes() is None:
            return
        self.minutes.delete()
        self.minutes.setOwner( None )
        self.minutes = None
        self.notifyModification()

    def recoverMinutes(self, min):
        self.removeMinutes() # To ensure that the current minutes are put in
                             # the trash can.
        self.minutes = min
        self.minutes.setOwner( self )
        min.recover()
        self.notifyModification()
        return self.minutes

    def getMinutes( self ):
        #To be removed
        try:
           if self.minutes:
            pass
        except AttributeError, e:
            self.minutes = None
        return self.minutes

    def addMaterial( self, newMat ):
        try:
            newMat.setId( str(self.__materialGenerator.newCount()) )
        except:
            self.__materialGenerator = Counter()
            newMat.setId(self.__materialGenerator.newCount() )
        newMat.setOwner( self )
        self.materials[ newMat.getId() ] =  newMat
        self.notifyModification()

    def removeMaterial( self, mat ):
        if mat.getId() in self.materials.keys():
            self.materials[mat.getId()].setOwner(None)
            del self.materials[ mat.getId() ]
            mat.delete()
            self.notifyModification()
            return "done: %s"%mat.getId()
        elif mat.getId().lower() == 'minutes':
            self.removeMinutes()
            return "done: %s"%mat.getId()
        elif mat.getId().lower() == 'paper':
            self.removePaper()
            return "done: %s"%mat.getId()
        elif mat.getId().lower() == 'slides':
            self.removeSlides()
            return "done: %s"%mat.getId()
        elif mat.getId().lower() == 'video':
            self.removeVideo()
            return "done: %s"%mat.getId()
        elif mat.getId().lower() == 'poster':
            self.removePoster()
            return "done: %s"%mat.getId()
        return "not done: %s"%mat.getId()

    def recoverMaterial(self, recMat):
    # Id must already be set in recMat.
        recMat.setOwner( self )
        self.materials[ recMat.getId() ] = recMat
        recMat.recover()
        self.notifyModification()

    def getMaterialRegistry(self):
        """
        Return the correct material registry for this type
        """
        from MaKaC.webinterface.materialFactories import CategoryMFRegistry
        return CategoryMFRegistry

    def getMaterialById( self, matId ):
        if matId.lower() == 'paper':
            return self.getPaper()
        elif matId.lower() == 'slides':
            return self.getSlides()
        elif matId.lower() == 'video':
            return self.getVideo()
        elif matId.lower() == 'poster':
            return self.getPoster()
        elif matId.lower() == 'minutes':
            return self.getMinutes()
        elif self.materials.has_key(matId):
            return self.materials[ matId ]
        return None

    def getMaterialList( self ):
        try:
            return self.materials.values()
        except:
            self.materials={}
            return self.materials.values()

    def getAllMaterialList(self):
        l = self.getMaterialList()
        if self.getPaper():
            l.append( self.getPaper() )
        if self.getSlides():
            l.append( self.getSlides() )
        if self.getVideo():
            l.append( self.getVideo() )
        if self.getPoster():
            l.append( self.getPoster() )
        if self.getMinutes():
            l.append( self.getMinutes() )
        return l

    def getTaskList(self):
        try :
            return self._tasks.values()
        except :
            self._tasks = {}
            return self._tasks.values()

    def getTitle(self):
        return self.name

    def getTasks(self):
        try :
            return self._tasks
        except :
            self._tasks = {}
            return self._tasks

    def getTask(self, taskId):
        return self.getTasks().get(taskId,None)

    def _getTasksAllowed(self):
        try :
            return self._tasksAllowed
        except :
            self._tasksAllowed = False
            return self._tasksAllowed

    def tasksAllowed(self):
        if self.hasSubcategories():
            return False
        return self._getTasksAllowed()

    def setTasksAllowed(self):
        if self.hasSubcategories() :
            return False
        self._getTasksAllowed()
        self._tasksAllowed = True
        self.notifyModification()
        return True

    def setTasksForbidden(self):
        if len(self.getTaskList()) > 0 :
            return False
        self._getTasksAllowed()
        self._tasksAllowed = False
        self.notifyModification()
        return False

    def _getNewTaskId(self):
        try :
            if self._taskIdGenerator :
                pass
        except :
            self._taskIdGenerator = 0
        self._taskIdGenerator = self._taskIdGenerator + 1
        return self._taskIdGenerator

    def newTask(self, user):
        if user is None :
            return None
        newTask = task.Task(self, self._getNewTaskId(), user)
        self.getTasks()["%s"%newTask.getId()] = newTask
        self.notifyModification()
        return newTask

    def tasksPublic(self):
        try :
            return self._tasksPublic
        except :
            self._tasksPublic = True
            return self._tasksPublic

    def setTasksPublic(self):
        self.tasksPublic()
        self._tasksPublic = True

    def setTasksPrivate(self):
        self.tasksPublic()
        self._tasksPublic = False

    def tasksCommentPublic(self):
        try :
            return self._tasksCommentPublic
        except :
            self._tasksCommentPublic = True
            return self._tasksCommentPublic

    def setTasksCommentPublic(self):
        self.tasksCommentPublic()
        self._tasksCommentPublic = True

    def setTasksCommentPrivate(self):
        self.tasksCommentPublic()
        self._tasksCommentPublic = False

    def getTasksManagerList(self):
        try :
            return self._tasksManagers
        except :
            self._tasksManagers = []
            self._p_changed = 1
            return self._tasksManagers

    def getTasksManager(self, index):
        length = len(self.getTasksManagerList())
        if index < 0 or index >= length :
            return None
        return self._tasksManagers[index]

    def addTasksManager(self,user):
        if user is None :
            return False
        self.getTasksManagerList().append(user)
        self._p_changed = 1
        return True

    def removeTasksManager(self, index):
        length = len(self.getTasksManagerList())
        if index < 0 or index >= length :
            return False
        del self.getTasksManagerList()[index]
        self._p_changed = 1
        return True

    def getTasksCommentatorList(self):
        try :
            return self._tasksCommentators
        except :
            self._tasksCommentators = []
            self._p_changed = 1
            return self._tasksCommentators

    def getTasksCommentator(self, index):
        length = len(self.getTasksCommentatorList())
        if index < 0 or index >= length :
            return None
        return self._tasksCommentators[index]

    def addTasksCommentator(self,user):
        if user is None :
            return False
        self.getTasksCommentatorList().append(user)
        self._p_changed = 1
        return True

    def removeTasksCommentator(self, index):
        length = len(self.getTasksCommentatorList())
        if index < 0 or index >= length :
            return False
        del self._tasksCommentators[index]
        self._p_changed = 1
        return True


    def getTasksAccessList(self):
        try :
            return self._tasksAccessList
        except :
            self._tasksAccessList = []
            self._p_changed = 1
            return self._tasksAccessList

    def getTasksAccessPerson(self, index):
        length = len(self.getTasksAccessList())
        if index < 0 or index >= length :
            return None
        return self._tasksAccessList[index]

    def addTasksAccessPerson(self,user):
        if user is None :
            return False
        self.getTasksAccessList().append(user)
        self._p_changed = 1
        return True

    def removeTasksAccessPerson(self, index):
        length = len(self.getTasksAccessList())
        if index < 0 or index >= length :
            return False
        del self.getTasksAccessList()[index]
        self._p_changed = 1
        return True

    def hasSubcategories(self):
        return len(self.subcategories.values()) > 0

    def getVisibility ( self ):
        """
        Returns category visibility, considering that it can be
        restricted by parent categories
        """
        owner = self.getOwner()
        visibility = int(self._visibility)

        # visibility can be restricted by parent categories
        if owner:
            return max(0, min(visibility, owner.getVisibility() + 1))
        else:
            return visibility

    def setVisibility( self, visibility=999 ):
        self._visibility = int(visibility)
        self._reindex()

    def _reindex( self ):
        catIdx = indexes.IndexesHolder().getIndex('category')
        catIdx.reindexCateg(self)
        catDateIdx = indexes.IndexesHolder().getIndex('categoryDate')
        catDateIdx.reindexCateg(self)
        catDateAllIdx = indexes.IndexesHolder().getIndex('categoryDateAll')
        catDateAllIdx.reindexCateg(self)

    def isRoot( self ):
        #to be improved
        return self.owner == None

    def getDefaultStyle( self, type ):
        try:
            return self._defaultStyle[type]
        except:
            return ""

    def setDefaultStyle( self, type, style, subcatsStyle=False ):
        try:
            self._defaultStyle[type] = style
        except:
            self._defaultStyle =  { "simple_event":"","meeting":"" }
            self._defaultStyle[type] = style
        self.notifyModification()
        #raise str(subcatsStyle)
        if subcatsStyle:

            categ=self.getSubCategoryList()

            for cat in categ:
                cat.setDefaultStyle(type, style, subcatsStyle )

    ##################################
    # Fermi timezone awareness       #
    ##################################
    def getTimezone(self):
        try:
           if self._timezone not in all_timezones:
               self.setTimezone('UTC')
           return self._timezone
        except:
           self.setTimezone('UTC')
           return 'UTC'

    def setTimezone(self,tz):
        self._timezone = tz


    def changeConfTimezones(self, tz):
        for conference in self.getConferenceList():
            conference.moveToTimezone(tz)

    ##################################
    # Fermi timezone awareness(end)  #
    ##################################

    def getOrder( self ):
        try:
            return self._order
        except:
            self._order = 0
            return 0

    def setOrder( self, order ):
        self._order = order

    def getId( self ):
        return self.id

    def setId( self, newId ):
        self.id = str( newId.strip() )

    def getLocator( self ):
        """Gives back (Locator) a globaly unique identification encapsulated
                in a Locator object for the category instance """
        d = Locator()
        d["categId"] = self.getId()
        return d

    def getCategory(self):
        return self

    def getOwner( self ):
        return self.owner

    def setOwner( self, newOwner ):
        if self.getOwner() != None and newOwner != None and self.getOwner() != newOwner:
            self.move( newOwner )
        else:
            self.owner = newOwner

    def getCategoryPath(self):
        if self.isRoot():
            return [self.getId()]
        else:
            l = self.getOwner().getCategoryPath()
            l.append(self.getId())
            return l

    def getCategoryPathTitles(self):
        # Breadcrumbs
        breadcrumbs = []
        cat = self
        while cat:
            breadcrumbs.insert(0, cat.getTitle())
            cat = cat.getOwner()
        return breadcrumbs

    def delete( self, deleteConferences=0 ):
        """removes completely a category (and all its sub-items) from the
            system"""

        oldOwner = self.getOwner()

        if self.isRoot():
            raise MaKaCError( _("Root category cannot be deleted"), _("Category"))
        if not deleteConferences:
            if self.getNumConferences()>0:
                raise MaKaCError( _("This category still contains some conferences, please remove them first"), _("Category"))
        self.cleanCache()
        for subcateg in self.getSubCategoryList():
            subcateg.delete( deleteConferences )
        for conference in self.getConferenceList():
            self.removeConference( conference, delete = True )
        self.getOwner()._removeSubCategory( self )
        CategoryManager().remove( self )
        TrashCanManager().add(self)

        self._notify('deleted', oldOwner)

        return

    def move( self, newOwner ):
        oldOwner = self.getOwner()
        catDateIdx = indexes.IndexesHolder().getIndex('categoryDate')
        catDateAllIdx = indexes.IndexesHolder().getIndex('categoryDateAll')

        catDateIdx.unindexCateg(self)
        catDateAllIdx.unindexCateg(self)

        self.getOwner()._removeSubCategory( self )
        newOwner._addSubCategory( self )
        self._reindex()
        catDateIdx.indexCateg(self)
        catDateAllIdx.indexCateg(self)

        self._notify('moved', oldOwner, newOwner)

    def getName( self ):
        return self.name

    def setName( self, newName ):
        oldName = self.name
        self.name = newName.strip()

        # Reindex when name changes
        nameIdx = indexes.IndexesHolder().getIndex('categoryName')
        nameIdx.unindex(self.getId())
        nameIdx.index(self.getId(), self.getTitle().decode('utf-8'))

        self._notify('categoryTitleChanged', oldName, newName)

        self.cleanCache()

    def getDescription( self ):
        return self.description

    def setDescription( self, newDesc ):
        self.description = newDesc.strip()
        self.cleanCache()

    def moveConference(self, conf, toCateg):
        """
        Moves a conference from this category to another one
        """
        self.removeConference( conf )
        toCateg._addConference( conf )
        conf._notify('moved', self, toCateg)

    def _addSubCategory( self, newSc ):
        #categories can only contain either conferences either other categories
        #   but can never contain both. For the moment an exception is raised
        #   but this could be replaced by the following policy: if a
        #   sub-category is to be added to a category already containing
        #   conferences then the conferes are moved into the new sub-category
        #   and it is added to target category.
        #first, check that the category is registered if not raise an exception
        if len(self.conferences)>0:
            for conf in self.getConferenceList():
                self.moveConference(conf, newSc)

        if len(self.conferences)>0:
            raise MaKaCError( _("Cannot add subcategory: the current category already contains events"), _("Category"))
        newSc.setOwner( self )
        self.subcategories[ newSc.getId() ] = newSc
        self._incNumConfs(newSc.getNumConferences())
        self.cleanCache()

    def _removeSubCategory( self, sc ):
        """if the given subcategory belongs to the current category it removes
            it from the subcategories list (don't use this method, use delete
            instead)
        """
        if sc in self.getSubCategoryList():
            self._decNumConfs(sc.getNumConferences())
            del self.subcategories[ sc.getId() ]
            sc.setOwner( None )
            self.cleanCache()

    def newSubCategory(self, protection):
        cm = CategoryManager()
        sc = Category()
        cm.add( sc )

        # set the protection
        sc.setProtection(protection)

        Catalog.getIdx('categ_conf_sd').add_category(sc.getId())
        sc._notify('created', self)

        self._addSubCategory( sc )
        self.cleanCache()

        return sc

    def _incNumConfs(self, num=1):
        """Increases the number of conferences for the current category in a given number.
            WARNING: Only Categories must use this method!!!"""
        self._numConferences = self.getNumConferences()
        self._numConferences+=num
        if self.getOwner() is not None:
            self.getOwner()._incNumConfs(num)

    def _decNumConfs(self, num=1):
        """Decreases the number of conferences for the current category in a given number.
            WARNING: Only Categories must use this method!!!"""
        self._numConferences = self.getNumConferences()
        self._numConferences-=num
        if self.getOwner() is not None:
            self.getOwner()._decNumConfs(num)

    def _addConference( self, newConf ):
        if len(self.subcategories)>0:
            raise MaKaCError( _("Cannot add event: the current category already contains some sub-categories"), _("Category"))
        if newConf.getId() == "":
            raise MaKaCError( _("Cannot add to a category an event which is not registered"), _("Category"))
        self.conferences.insert(newConf)
        newConf.addOwner(self)
        self._incNumConfs(1)
        self.indexConf(newConf)
        self.cleanCache()

    def getAccessKey(self):
        return ""

    def getModifKey(self):
        return ""

    def indexConf( self, conf ):
        # Specific for category changes, calls Conference.indexConf()
        # (date-related indexes)
        catIdx = indexes.IndexesHolder().getIndex('category')
        catIdx.indexConf(conf)
        conf.indexConf()

    def unindexConf( self, conf ):
        catIdx = indexes.IndexesHolder().getIndex('category')
        catIdx.unindexConf(conf)
        conf.unindexConf()

    def newConference( self, creator, id="", creationDate=None, modificationDate=None ):
        conf = Conference( creator, id, creationDate, modificationDate )
        ConferenceHolder().add( conf )
        self._addConference( conf )

        conf._notify('created', self)

        return conf

    def removeConference( self, conf, notify=True, delete = False ):
        if not (conf in self.conferences):
            return

        self.unindexConf( conf )

        self.conferences.remove(conf)
        if delete:
            conf.delete()
        conf.removeOwner( self, notify )
        self._decNumConfs(1)
        self.cleanCache()

    def getSubCategoryList( self ):
        subcategs = self.subcategories.values()
        cl = []
        for categ in subcategs:
            cl.append("%04s%s-%s" % (categ.getOrder(),categ.getName().replace("-",""),categ.getId()))
        cl.sort()
        res = []
        for c in cl:
            id = c.split("-")[1]
            res.append(self.subcategories[id])
        return res

    def iteritems(self, *args):
        return self.conferences.iteritems(*args)

    def itervalues(self, *args):
        return self.conferences.itervalues(*args)

    def getConferenceList( self, sortType=1 ):
        """returns the list of conferences included in the current category.
           Thanks to the used structure the list is sorted by date.
           We can choose other sorting types:

            sortType=1--> By date
            sortType=2--> Alphabetically
            sortType=3--> Alphabetically - Reversed
        """

        res = sorted(self.conferences, cmp=Conference._cmpByDate)

        if sortType==2:
            res.sort(Conference._cmpTitle)
        elif sortType==3:
            res.sort(Conference._cmpTitle)
            res = reversed(res)
        return res

    def iterConferences( self):
        """returns the iterator for conferences.
        """
        return self.conferences

    def iterAllConferences( self):
        """returns the iterator for conferences in all subcategories.
        """
        for conf in self.conferences:
            yield conf

        for subcateg in self.subcategories.itervalues():
            for conf in subcateg.iterAllConferences():
                yield conf

    def getAllConferenceList( self ):
        """returns the list of all conferences included in the current category
        and in all its subcategories"""
        res = self.getConferenceList()
        subcategs = self.getSubCategoryList()
        if subcategs != []:
            for subcateg in subcategs:
                res.extend(subcateg.getAllConferenceList())
        return res

    def getRelativeEvent(self, which, conf=None):
        index = Catalog.getIdx('categ_conf_sd').getCategory(self.getId())
        if which == 'first':
            return list(index[index.minKey()])[0]
        elif which == 'last':
            return list(index[index.maxKey()])[-1]
        elif which in ('next', 'prev'):
            categIter = index.itervalues()
            if conf:
                prev = None
                for c in categIter:
                    if c == conf:
                        break
                    prev = c
                nextEvt = next(categIter, None)
                if which == 'next':
                    return nextEvt
                else:
                    return prev
            else:
                raise AttributeError("'conf' parameter missing")
        else:
            raise AttributeError("Unknown argument value: '%s'" % which)

    def _setNumConferences(self):
        self._numConferences = 0
        if self.conferences:
            self._incNumConfs(len(self.conferences))
        else:
            for sc in self.getSubCategoryList():
                self._incNumConfs(sc.getNumConferences())

    def getNumConferences( self ):
        """returns the total number of conferences contained in the current
            category and all its sub-categories (if any)"""
        #this new approach will speed up considerably the counting of category
        #   conferences. However, it will give non accurate results for
        #   conferences within many categories (a conference will be counted
        #   twice in parent categories).
        #   Besides this approach will generate much more conflict errors. This
        #   can be reduced by simply isolating the counter in a separate object.
        try:
            if self._numConferences:
                pass
        except AttributeError:
            self._setNumConferences()
        return self._numConferences

    def _getRepository( self ):
        dbRoot = DBMgr.getInstance().getDBConnection().root()
        try:
            fr = dbRoot["local_repositories"]["main"]
        except KeyError, e:
            fr = fileRepository.MaterialLocalRepository()
            dbRoot["local_repositories"] = OOBTree()
            dbRoot["local_repositories"]["main"] = fr
        return fr

    def removeResource( self, res ):
        pass

    def setIcon( self, iconFile ):
        iconFile.setOwner( self )
        iconFile.setId( "icon" )
        iconFile.archive( self._getRepository() )
        iconFile.setProtection( -1 )
        if self.getIcon() != None:
            self._icon.delete()
        self._icon = iconFile
        self.notifyModification()

    def getIcon( self ):
        try:
            if self._icon:
                pass
        except AttributeError, e:
            self._icon=None
        return self._icon

    def getIconURL( self ):
        if self.getIcon() is None:
            return ""
        return self._icon.getURL()

    def removeIcon(self):
        if self.getIcon() is None:
            return
        self._icon.delete()
        self._icon = None
        self.notifyModification()

    def recoverIcon(self, icon):
        icon.setOwner(self)
        if self.getIcon() != None:
            self._icon.delete()
        self._icon = icon
        icon.recover()
        self.notifyModification()

    def getManagerList( self ):
        return self.__ac.getModifierList()

    def grantModification( self, prin ):
        self.__ac.grantModification( prin )
        if isinstance(prin, MaKaC.user.Avatar):
            prin.linkTo(self, "manager")
        self.cleanCache()

    def revokeModification( self, prin ):
        self.__ac.revokeModification( prin )
        if isinstance(prin, MaKaC.user.Avatar):
            prin.unlinkTo(self, "manager")
        self.cleanCache()

    def canModify( self, aw ):
        return self.canUserModify( aw.getUser() )

    def canUserModify( self, av ):
        inherited = 0
        if self.getOwner() != None:
            inherited = self.getOwner().canUserModify( av )
        return inherited or self.__ac.canModify( av )


    def getAllowedToAccessList( self ):
        return self.__ac.getAccessList()

    def canKeyAccess( self, aw ):
        # Categories don't allow access keys
        return False

    def canIPAccess( self, ip ):
        if not self.__ac.canIPAccess( ip ):
            return False

        # if category is inheriting, check protection above
        if self.getAccessProtectionLevel() == 0 and self.getOwner():
            return self.getOwner().canIPAccess(ip)
        return True

    def isProtected( self ):
        return self.__ac.isProtected()

    def getAccessProtectionLevel( self ):
        return self.__ac.getAccessProtectionLevel()

    def isItselfProtected( self ):
        return self.__ac.isItselfProtected()

    def hasAnyProtection( self ):
        if self.__ac.isProtected() or len(self.getDomainList())>0:
            return True
        if self.getAccessProtectionLevel() == -1: #PUBLIC
            return False
        if self.getOwner() is not None:
            return self.getOwner().hasAnyProtection()
        return False

    def setProtection( self, private ):
        """
        Allows to change the category's access protection
        """

        oldProtection = 1 if self.isProtected() else -1

        self.__ac.setProtection( private )
        self._notify('protectionChanged', oldProtection, private)
        self.cleanCache()

    def hasProtectedOwner( self ):
        return self.__ac._getFatherProtection()

    def isAllowedToAccess( self, av ):
        """Says whether an avatar can access a category independently of it is
            or not protected or domain filtered
        """
        if self.__ac.canUserAccess( av ) or self.canUserModify( av ):
            return True
        if not self.isItselfProtected() and self.getOwner():
            return self.getOwner().isAllowedToAccess( av )

    def canView(self,aw):
        if self.canAccess( aw ):
            return True
        for conf in self.getConferenceList():
            if conf.canView( aw ):
                return True
        for subcateg in self.getSubCategoryList():
            if subcateg.canView( aw ):
                return True
        return False

    def canAccess( self, aw ):
        if not self.hasAnyProtection():
            return True
        if not self.isProtected():
            #domain checking only triggered if the category is PUBLIC
            return self.canIPAccess( aw.getIP() ) or \
                self.isAllowedToCreateConference(aw.getUser()) or \
                self.isAllowedToAccess(aw.getUser())
        return self.isAllowedToCreateConference(aw.getUser()) or \
            self.isAllowedToAccess(aw.getUser())

    def grantAccess( self, prin ):
        self.__ac.grantAccess( prin )
        if isinstance(prin, MaKaC.user.Avatar):
            prin.linkTo(self, "access")

    def revokeAccess( self, prin ):
        self.__ac.revokeAccess( prin )
        if isinstance(prin, MaKaC.user.Avatar):
            prin.unlinkTo(self, "access")

    def isConferenceCreationRestricted( self ):
        return self.__confCreationRestricted

    def restrictConferenceCreation( self ):
        self.__confCreationRestricted = 1

    def allowConferenceCreation( self ):
        self.__confCreationRestricted = 0

    def grantConferenceCreation( self, prin ):
        if prin not in self.__confCreators:
            self.__confCreators.append( prin )
            if isinstance(prin, MaKaC.user.Avatar):
                prin.linkTo(self, "creator")
            self._p_changed = 1

    def revokeConferenceCreation( self, prin ):
        if prin in self.__confCreators:
            self.__confCreators.remove( prin )
            if isinstance(prin, MaKaC.user.Avatar):
                prin.unlinkTo(self, "creator")
            self._p_changed = 1

    def getConferenceCreatorList( self ):
        return self.__confCreators

    def isAllowedToCreateConference( self, av ):

        if self.canUserModify( av ):
            return 1

        # Avatar is directly in the list
        if av in self.__confCreators:
            return 1

        # Otherwise, if  it is a member of one of the groups in the list...
        for group in self.__confCreators:
            if isinstance(group, MaKaC.user.Group):
                if group.containsUser(av):
                    return 1
            else:
                pass
        return 0

    def canCreateConference( self, av ):
        if not self.isConferenceCreationRestricted():
            return 1
        return self.isAllowedToCreateConference( av )

    def requireDomain( self, dom ):
        self.__ac.requireDomain( dom )
        self._notify('accessDomainAdded', dom)

    def freeDomain( self, dom ):
        self.__ac.freeDomain( dom )
        self._notify('accessDomainRemoved', dom)

    def getDomainList( self ):
        return self.__ac.getRequiredDomainList()

    def getStatistics( self ):
        try:
            if self._statistics:
                pass
        except AttributeError, e:
            self._statistics = {}
        return self._statistics

    def notifyModification(self, raiseEvent = True):
        """Method called to notify the current category has been modified.
        """
        if raiseEvent:
            self._notify('infoChanged')
        self.cleanCache()
        self._p_changed=1


class CustomLocation(Persistent):

    def __init__(self, **locationData):
        self.name = ""
        self.address = ""
        self.room = ""

    def setValues(self, data):
        self.setName(data.get("name",""))
        self.setAddress(data.get("address",""))
        self.setRoom(data.get("room",""))

    def getValues(self):
        d={}
        d["name"]=self.getName()
        d["address"]=self.getAddress()
        d["room"]=self.getRoom()
        return d

    def clone(self):
        newCL=CustomLocation()
        newCL.setValues(self.getValues())
        return newCL

    def setName(self, newName):
        self.name = newName

    def getName(self):
        return self.name

    def setAddress(self, newAddress):
        self.address = newAddress

    def getAddress(self):
        return self.address

    def setRoom(self, newRoom):
        self.room = newRoom

    def getRoom(self):
        return self.room


class CustomRoom(Persistent):

    def __init__( self ):
        self.name = ""

    def setValues(self, data):
        self.setName(data.get("name",""))
        self.setFullName(data.get("fullName"))

    def getValues(self):
        d={}
        d["name"]=self.getName()
        d["fullName"]=self.getFullName()
        return d

    def getId(self):
        return "Custom"

    def clone(self):
        newCR=CustomRoom()
        newCR.setValues(self.getValues())
        return newCR

    def setName( self, newName ):
        self.name = newName.strip()

    def getName( self ):
        return self.name

    def retrieveFullName(self, location):
        if not location:
            return
        room = CrossLocationQueries.getRooms(roomName=self.name, location=location)
        self.fullName = room.getFullName() if room else None

    def setFullName(self, newFullName):
        self.fullName = newFullName

    def getFullName(self):
        if not hasattr(self, 'fullName'):
            self.fullName = None
        return self.fullName


class ConferenceParticipation(Persistent, Fossilizable, Observable):

    fossilizes(IConferenceParticipationFossil, IConferenceParticipationMinimalFossil)

    def __init__(self):
        self._firstName=""
        self._surName=""
        self._email=""
        self._affiliation=""
        self._address=""
        self._phone=""
        self._title=""
        self._fax=""

    def _notifyModification( self ):
        pass

    def setValues(self, data):
        self.setFirstName(data.get("firstName", ""))
        self.setFamilyName(data.get("familyName",""))
        self.setAffiliation(data.get("affilation",""))
        self.setAddress(data.get("address",""))
        self.setEmail(data.get("email",""))
        self.setFax(data.get("fax",""))
        self.setTitle(data.get("title",""))
        self.setPhone(data.get("phone",""))
        self._notifyModification()

    def getValues(self):
        data={}
        data["firstName"]=self.getFirstName()
        data["familyName"]=self.getFamilyName()
        data["affilation"]=self.getAffiliation()
        data["address"]=self.getAddress()
        data["email"]=self.getEmail()
        data["fax"]=self.getFax()
        data["title"]=self.getTitle()
        data["phone"]=self.getPhone()
        return data

    def setId(self, newId):
        self._id = newId

    def getId( self ):
        return self._id

    def setDataFromAvatar(self,av):
    # av is an Avatar object.
        if av is None:
            return
        self.setFirstName(av.getName())
        self.setFamilyName(av.getSurName())
        self.setEmail(av.getEmail())
        self.setAffiliation(av.getOrganisation())
        self.setAddress(av.getAddress())
        self.setPhone(av.getTelephone())
        self.setTitle(av.getTitle())
        self.setFax(av.getFax())
        self._notifyModification()

    def setDataFromOtherCP(self,cp):
    # cp is a ConferenceParticipation object.
        if cp is None:
            return
        self.setFirstName(cp.getFirstName())
        self.setFamilyName(cp.getFamilyName())
        self.setEmail(cp.getEmail())
        self.setAffiliation(cp.getAffiliation())
        self.setAddress(cp.getAddress())
        self.setPhone(cp.getPhone())
        self.setTitle(cp.getTitle())
        self.setFax(cp.getFax())
        self._notifyModification()

    def delete( self ):
        TrashCanManager().add(self)

    def recover(self):
        TrashCanManager().remove(self)

    @Updates (['MaKaC.conference.ConferenceParticipation',
                 'MaKaC.conference.SessionChair',
                 'MaKaC.conference.SlotChair'], 'firstName')
    def setFirstName(self,newName):
        tmp=newName.strip()
        if tmp==self._firstName:
            return
        self._firstName=tmp
        self._notifyModification()

    def getFirstName( self ):
        return self._firstName

    @Updates (['MaKaC.conference.ConferenceParticipation',
                 'MaKaC.conference.SessionChair',
                 'MaKaC.conference.SlotChair'], 'familyName')
    def setFamilyName(self,newName):
        tmp=newName.strip()
        if tmp==self._surName:
            return
        self._surName=tmp
        self._notifyModification()

    def getFamilyName( self ):
        return self._surName

    @Updates (['MaKaC.conference.ConferenceParticipation',
                 'MaKaC.conference.SessionChair',
                 'MaKaC.conference.SlotChair'], 'email')
    def setEmail(self,newMail):
        tmp=newMail.strip()
        if tmp==self._email:
            return
        self._email=newMail.strip()
        self._notifyModification()

    def getEmail( self ):
        return self._email

    @Updates (['MaKaC.conference.ConferenceParticipation',
                 'MaKaC.conference.SessionChair',
                 'MaKaC.conference.SlotChair'], 'affiliation')
    def setAffiliation(self,newAffil):
        self._affiliation=newAffil.strip()
        self._notifyModification()

    def getAffiliation(self):
        return self._affiliation

    @Updates (['MaKaC.conference.ConferenceParticipation',
                 'MaKaC.conference.SessionChair',
                 'MaKaC.conference.SlotChair'], 'address')
    def setAddress(self,newAddr):
        self._address=newAddr.strip()
        self._notifyModification()

    def getAddress(self):
        return self._address

    @Updates (['MaKaC.conference.ConferenceParticipation',
                 'MaKaC.conference.SessionChair',
                 'MaKaC.conference.SlotChair'], 'phone')
    def setPhone(self,newPhone):
        self._phone=newPhone.strip()
        self._notifyModification()

    def getPhone(self):
        return self._phone

    @Updates (['MaKaC.conference.ConferenceParticipation',
                 'MaKaC.conference.SessionChair',
                 'MaKaC.conference.SlotChair'], 'title')
    def setTitle(self,newTitle):
        self._title=newTitle.strip()
        self._notifyModification()

    def getTitle(self):
        return self._title

    @Updates (['MaKaC.conference.ConferenceParticipation',
                 'MaKaC.conference.SessionChair',
                 'MaKaC.conference.SlotChair'], 'fax')
    def setFax(self,newFax):
        self._fax=newFax.strip()
        self._notifyModification()

    def getFax(self):
        return self._fax

    def getFullName( self ):
        res = self.getFamilyName()
        if self.getFirstName() != "":
            if res.strip() != "":
                res = "%s, %s"%( res, self.getFirstName() )
            else:
                res = self.getFirstName()
        if self.getTitle() != "":
            res = "%s %s"%( self.getTitle(), res )
        return res

    def getFullNameNoTitle( self ):
        res = self.getFamilyName()
        if self.getFirstName() != "":
            if res.strip() != "":
                res = "%s, %s"%( res, self.getFirstName() )
            else:
                res = self.getFirstName()
        return res

    def getDirectFullName( self ):
        res = "%s %s"%( self.getFirstName(), self.getFamilyName() )
        res=res.strip()
        if self.getTitle() != "":
            res = "%s %s"%( self.getTitle(), res )
        return res

    def getAbrName(self):
        res = self.getFamilyName()
        if self.getFirstName() != "":
            if res != "":
                res = "%s, "%res
            res = "%s%s."%(res, self.getFirstName()[0].upper())
        return res

    def _cmpFamilyName( cp1, cp2 ):
        o1 = "%s %s"%(cp1.getFamilyName(), cp1.getFirstName())
        o2 = "%s %s"%(cp2.getFamilyName(), cp2.getFirstName())
        o1=o1.lower().strip()
        o2=o2.lower().strip()
        return cmp( o1, o2 )
    _cmpFamilyName=staticmethod(_cmpFamilyName)


class ConferenceChair(ConferenceParticipation, Fossilizable):

    fossilizes(IConferenceParticipationFossil)

    def __init__(self):
        self._conf=None
        self._id=""
        ConferenceParticipation.__init__(self)

    def _notifyModification( self ):
        if self._conf != None:
            self._conf.notifyModification()

    def clone(self):
        newCC=ConferenceChair()
        newCC.setValues(self.getValues())
        return newCC

    def getConference(self):
        return self._conf

    def getId(self):
        return self._id

    def includeInConference(self,conf,id):
        if self.getConference()==conf and self.getId()==id.strip():
            return
        self._conf=conf
        self._id=id

    def delete( self ):
        self._conf=None
        ConferenceParticipation.delete(self)

    def getLocator(self):
        if self.getConference() is None:
            return None
        loc=self.getConference().getLocator()
        loc["chairId"]=self.getId()
        return loc

class SubmitterIndex(Persistent):
    """Index for contribution submitters.

        This class allows to index users with submission privileges over the
        conference contributions so the owner can answer optimally to the query
        if a user has any submission privilege over any contribution
        of the conference.
        It is implemented by simply using a BTree where the Avatar id is used
        as key (because it is unique and non variable) and a list of
        contributions over which he has submission privileges is kept as values.
        It is the responsability of the index owner (conference contributions)
        to keep it up-to-date i.e. notify conference sumitters additions and
        removals.
    """

    def __init__( self ):
        self._idx = OOBTree()
        self._idxEmail = OOBTree()

    def _getIdxEmail(self):
        try:
            return self._idxEmail
        except:
            self._idxEmail = OOBTree()
        return self._idxEmail

    def getContributions(self,av):
        """Gives a list with the contributions over which a user has
            coordination privileges
        """
        if av == None:
            return []
        ret = self._idx.get(av.getId(),[])
        if not ret:
            self._moveEmailtoId(av)
            ret = self._idx.get(av.getId(),[])
        return ret

    def index(self,av,contrib):
        """Registers in the index a submitter of a contribution.
        """
        if av==None or contrib==None:
            return
        if not self._idx.has_key(av.getId()):
            l=[]
            self._idx[av.getId()]=l
        else:
            l=self._idx[av.getId()]
        if contrib not in l:
            l.append(contrib)
            self._idx[av.getId()]=l

    def indexEmail(self, email, contrib):
        if not email or not contrib:
            return
        if not self._getIdxEmail().has_key(email):
            l = [contrib]
            self._getIdxEmail()[email] = l
        else:
            l = self._getIdxEmail()[email]
            if not contrib in l:
                l.append(contrib)
                self._getIdxEmail()[email] = l


    def unindex(self,av,contrib):
        if av==None or contrib==None:
            return
        l=self._idx.get(av.getId(),[])
        if contrib in l:
            l.remove(contrib)
            self._idx[av.getId()]=l

    def unindexEmail(self, email, contrib):
        if not email or not contrib:
            return
        if self._getIdxEmail().has_key(email):
            l = self._getIdxEmail()[email]
            if contrib in l:
                l.remove(contrib)
            if l == []:
                del self._getIdxEmail()[email]
            else:
                self._getIdxEmail()[email] = l

    def _moveEmailtoId(self, av):
        id = av.getId()
        email = av.getEmail()
        if not self._idx.has_key(id):
            if self._getIdxEmail().has_key(email):
                self._idx[id] = self._getIdxEmail()[email]
                del self._getIdxEmail()[email]


class ReportNumberHolder(Persistent):

    def __init__(self, owner):
        self._owner=owner
        self._reports={}

    def getOwner(self):
        return self._owner

    def addReportNumber(self, system, number):
        if system in self.getReportNumberKeys() or system in Config.getInstance().getReportNumberSystems().keys():
            try:
                if not number in self._reports[system]:
                    self._reports[system].append(number)
            except:
                self._reports[system]=[ number ]
            self.notifyModification()

    def removeReportNumber(self, system, number):
        if self.hasReportNumbersBySystem(system):
            if number in self._reports[system]:
                self._reports[system].remove(number)
                self.notifyModification()

    def removeReportNumberById(self, id):
        try:
            rn = self.listReportNumbers()[int(id)]
            self.removeReportNumber(rn[0], rn[1])
        except:
            pass

    def hasReportNumbersBySystem(self, system):
        return self._reports.has_key(system)

    def getReportNumbersBySystem(self, system):
        if self.hasReportNumbersBySystem(system):
            return self._reports[system]
        return None

    def getReportNumberKeys(self):
        return self._reports.keys()

    def listReportNumbersOnKey(self, key):
        reports=[]
        if key in self._reports.keys():
            # compatibility with previous versions
            if type(self._reports[key]) is str:
                self._reports[key] = [ self._reports[key] ]
            for number in self._reports[key]:
                reports.append([key, number])
        return reports

    def hasReportNumberOnSystem(self, system, number):
        if self.hasReportNumbersBySystem(system):
            if number in self._reports[system]:
                return True
        return False

    def listReportNumbers(self):
        reports=[]
        keys = self._reports.keys()
        keys.sort()
        for key in keys:
            # compatibility with previous versions
            if type(self._reports[key]) is str:
                self._reports[key] = [ self._reports[key] ]
            for number in self._reports[key]:
                reports.append([key, number])
        return reports

    def clone(self, owner):
        newR=ReportNumberHolder(owner)
        for key in self._reports.keys():
            for number in self._reports[key]:
                newR.addReportNumber(key, number)
        return newR

    def notifyModification(self):
        self._p_changed=1
        if self.getOwner() != None:
            self.getOwner().notifyModification()


class Conference(CommonObjectBase, Locatable):
    """This class represents the real world conferences themselves. Objects of
        this class will contain basic data about the confence and will provide
        access to other objects representing certain parts of the conferences
        (ex: contributions, sessions, ...).
    """

    fossilizes(IConferenceFossil, IConferenceMinimalFossil, IConferenceEventInfoFossil)

    def __init__(self, creator, id="", creationDate = None, modificationDate = None):
        """Class constructor. Initialise the class attributes to the default
            values.
           Params:
            confData -- (Dict) Contains the data the conference object has to
                be initialised to.
        """
        #IndexedObject.__init__(self)
        if creator == None:
            raise MaKaCError( _("A creator must be specified when creating a new Event"), _("Event"))
        self.__creator = creator
        self.__creator.linkTo(self, "creator")
        self.id = id
        self.title = ""
        self.description = ""
        self.places = []
        self.rooms = []
        ###################################
        # Fermi timezone awareness        #
        ###################################
        self.startDate = nowutc()
        self.endDate = nowutc()
        self.timezone = ""
        ###################################
        # Fermi timezone awareness(end)   #
        ###################################
        self._screenStartDate = None
        self._screenEndDate = None
        self.contactInfo =""
        self.chairmanText = ""
        self.chairmans = []
        self._chairGen=Counter()
        self._chairs=[]
        self.sessions = {}
        self.__sessionGenerator = Counter() # Provides session unique
                                            #   identifiers for this conference
        self.contributions = {}
        self.__contribGenerator = Counter() # Provides contribution unique
                                            #   identifiers for this conference
        self.programDescription = ""
        self.program = []
        self.__programGenerator = Counter() # Provides track unique
                                            #   identifiers for this conference
        self.__ac = AccessController(self)
        self.materials = {}
        self.__materialGenerator = Counter() # Provides material unique
                                            # identifiers for this conference
        self.paper = None
        self.slides = None
        self.video = None
        self.poster = None
        self.minutes=None
        self.__schedule=None
        self.__owners = []
        if creationDate:
            self._creationDS = creationDate
        else:
            self._creationDS = nowutc() #creation timestamp
        if modificationDate:
            self._modificationDS = modificationDate
        else:
            self._modificationDS = nowutc() #modification timestamp

        self.alarmList = {}
        self.__alarmCounter = Counter()

        self.abstractMgr = review.AbstractMgr(self)
        self._logo = None
        self._trackCoordinators = TCIndex() #index for the track coordinators
        self._supportInfo = SupportInfo(self, "Support")
        self._contribTypes = {}
        self.___contribTypeGenerator = Counter()
        self._authorIdx=AuthorIndex()
        self._speakerIdx=AuthorIndex()
        self._primAuthIdx=_PrimAuthIdx(self)
        self._sessionCoordinators=SCIndex()
        self._sessionCoordinatorRights = []
        self._submitterIdx=SubmitterIndex()
        self._boa=BOAConfig(self)
        self._registrationForm = registration.RegistrationForm(self)
        self._evaluationCounter = Counter()
        self._evaluations = [Evaluation(self)]
        self._registrants = {} #key=registrantId; value=Registrant
        self._bookings = {}
        self._registrantGenerator = Counter()
        self._accessKey=""
        self._modifKey=""
        self._closed = False
        self._visibility = 999
        self._pendingQueuesMgr=pendingQueues.ConfPendingQueuesMgr(self)
        self._sections = []
        self._participation = Participation(self)
        self._logHandler = LogHandler()
        self._reportNumberHolder=ReportNumberHolder(self)
        self._enableSessionSlots = False
        self._enableSessions = False
        self._autoSolveConflict = True
        self.__badgeTemplateManager = BadgeTemplateManager(self)
        self.__posterTemplateManager = PosterTemplateManager(self)
        self._keywords = ""
        self._confPaperReview = ConferencePaperReview(self)
        self._confAbstractReview = ConferenceAbstractReview(self)
        self._orgText = ""
        self._comments = ""
        self._sortUrlTag = ""

        self._observers = []

        if PluginsHolder().hasPluginType("Collaboration"):
            from MaKaC.plugins.Collaboration.base import CSBookingManager
            self._CSBookingManager = CSBookingManager(self)

    def __str__(self):
        return "<Conference %s@%s>" % (self.getId(), hex(id(self)))

    @staticmethod
    def _cmpByDate(self, toCmp):
        res = cmp(self.getStartDate(), toCmp.getStartDate())
        if res != 0:
            return res
        else:
            return cmp(self, toCmp)

    def __cmp__(self, toCmp):
        if isinstance(toCmp, Conference):
            return cmp(self.getId(), toCmp.getId())
        else:
            return cmp(hash(self), hash(toCmp))

    def __eq__(self, toCmp):
        return self is toCmp

    def __ne__(self, toCmp):
        return not(self is toCmp)

    def setUrlTag(self, tag):
        self._sortUrlTag = tag

    def getUrlTag(self):
        try:
            return self._sortUrlTag
        except:
            self._sortUrlTag = ""
        return self._sortUrlTag

    def setComments(self,comm=""):
        self._comments = comm.strip()

    def getComments(self):
        try:
            if self._comments:
                pass
        except AttributeError,e:
            self.setComments()
        return self._comments

    def getConfPaperReview(self):
        if not hasattr(self, "_confPaperReview"):
            self._confPaperReview = ConferencePaperReview(self)
        return self._confPaperReview

    def getConfAbstractReview(self):
        if not hasattr(self, "_confAbstractReview"):
            self._confAbstractReview = ConferenceAbstractReview(self)
        return self._confAbstractReview

    def getOrgText( self ):
        try:
            return self._orgText
        except:
            self.setOrgText()
            return ""

    def setOrgText( self, org="" ):
        self._orgText = org

    def cleanCache( self ):
        minfo = info.HelperMaKaCInfo.getMaKaCInfoInstance()
        if minfo.isCacheActive():
            cache = EventCache({"id":self.getId(), "type": "normal"})
            cache.cleanCache()
            cache = EventCache({"id":self.getId(), "type": "manager"})
            cache.cleanCache()
            cache = EventCache({"id":self.getId(), "type": "static"})
            cache.cleanCache()

        if not ContextManager.get('clean%s'%self.getUniqueId(), False):
            ScheduleToJson.cleanConferenceCache(self)
            ContextManager.set('clean%s'%self.getUniqueId(), True)

    def cleanCategoryCache( self ):
        if len(self.getOwnerList()) > 0:
            self.getOwnerList()[0].cleanCache()

    def updateNonInheritingChildren(self, elem, delete=False):
        self.getAccessController().updateNonInheritingChildren(elem, delete)

    def getKeywords(self):
        try:
            return self._keywords
        except:
            self._keywords = ""
            return ""

    def setKeywords(self, keywords):
        self._keywords = keywords

    def _setCreator(self, av):
        self.__creator = av

    # Room booking related ===================================================

    def getRoomBookingList( self ):
        """
        Returns list of bookings for this conference.
        """
        from MaKaC.plugins.RoomBooking.default.dalManager import DALManager

        if not DALManager.isConnected():
            return []

        resvs = []
        for resvGuid in self.getRoomBookingGuids():
            r = resvGuid.getReservation()
            if r == None:
                self.removeRoomBookingGuid( resvGuid )
            elif r.isValid:
                resvs.append( r )
        return resvs

    def getBookedRooms( self ):
        """
        Returns list of rooms booked for this conference.
        Returns [] if room booking module is off.
        """
        rooms = []

        for r in self.getRoomBookingList():
            if not r.room in rooms:
                rooms.append( r.room )
        return rooms

    def getRoomBookingGuids( self ):
        try:
            self.__roomBookingGuids
        except AttributeError:
            self.__roomBookingGuids = []
        return self.__roomBookingGuids

    def setRoomBookingGuids( self, guids ):
        self.__roomBookingGuids = guids

    def addRoomBookingGuid( self, guid ):
        self.getRoomBookingGuids().append( guid )
        self._p_changed = True

    def removeRoomBookingGuid( self, guid ):
        self.getRoomBookingGuids().remove( guid )
        self._p_changed = True

    def __TMP_PopulateRoomBookings( self ):
        # TEMPORARY GENERATION OF RESERVATIONS FOR CONFERENCE
        from MaKaC.rb_reservation import ReservationBase
        from MaKaC.rb_location import ReservationGUID, Location
        resvs = []
        resvs.append( ReservationBase.getReservations( resvID = 395887 ) )
        resvs.append( ReservationBase.getReservations( resvID = 381406 ) )
        resvs.append( ReservationBase.getReservations( resvID = 387688 ) )
        resvs.append( ReservationBase.getReservations( resvID = 383459 ) )

        resvGuids = []
        for resv in resvs:
            resvGuids.append( ReservationGUID( Location.getDefaultLocation(), resv.id ) )

        self.__roomBookingGuids = resvGuids


    # ========================================================================

    def getParticipation(self):
        try :
            if self._participation :
                pass
        except AttributeError :
            self._participation = Participation(self)
        return self._participation

    def getType( self ):
        import MaKaC.webinterface.webFactoryRegistry as webFactoryRegistry
        wr = webFactoryRegistry.WebFactoryRegistry()
        wf = wr.getFactory(self)
        if wf != None:
            type = wf.getId()
        else:
            type = "conference"
        return type

    def getVerboseType( self ):
        # Like getType, but returns "Lecture" instead of "simple_type"
        type = self.getType()
        if type == "simple_event":
            type = "lecture"
        return type.capitalize()


    def getLogHandler(self):
        try :
            if self._logHandler:
                pass
        except AttributeError :
            self._logHandler = LogHandler()
        return self._logHandler


    def getEnableSessionSlots(self):
        #try :
        #    if self._enableSessionSlots  :
        #        pass
        #except AttributeError :
        #    self._enableSessionSlots = True
        #if self.getType() == "conference":
        #    return True
        #return self._enableSessionSlots
        return True

    def getEnableSessions(self):
        try :
            if self._enableSessions  :
                pass
        except AttributeError :
            self._enableSessions = True
        if self.getType() == "conference":
            return True
        return self._enableSessions

    def enableSessionSlots(self):
        self._enableSessionSlots = True

    def disableSessionSlots(self):
        self._enableSessionSlots = False

    def enableSessions(self):
        self._enableSessions = True

    def disableSessions(self):
        self._enableSessions = False

    def setValues(self, confData):
        """
            Sets SOME values of the current conference object from a dictionary
            containing the following key-value pairs:
                visibility-(str)
                title-(str)
                description-(str)
                supportEmail-(str)
                contactInfo-(str)
                locationName-(str) => name of the location, if not specified
                        it will be set to the conference location name.
                locationAddress-(str)
                roomName-(str) => name of the room, if not specified it will
                    be set to the conference room name.
            Please, note that this method sets SOME values which means that if
            needed it can be completed to set more values. Also note that if
            the given dictionary doesn't contain all the values, the missing
            ones will be set to the default values.
        """
        self.setVisibility(confData.get("visibility", "999"))
        self.setTitle(confData.get("title", _("NO TITLE ASSIGNED")))
        self.setDescription(confData.get("description", ""))
        self.getSupportInfo().setEmail(confData.get("supportEmail", ""))
        self.setContactInfo(confData.get("contactInfo", ""))
        if confData.get("locationName", "").strip() == "":
            self.setLocation(None)
        else:
            #if the location name is defined we must set a new location (or
            #   modify the existing one) for the conference
            loc = self.getLocation()
            if not loc:
                loc = CustomLocation()
            self.setLocation(loc)
            loc.setName(confData["locationName"])
            loc.setAddress(confData.get("locationAddress", ""))
        #same as for the location
        if confData.get("roomName", "").strip() == "":
                self.setRoom(None)
        else:
            room = self.getRoom()
            if not room:
                room = CustomRoom()
            self.setRoom(room)
            room.setName(confData["roomName"])
        self.notifyModification()

    def getVisibility ( self ):
        try:
            return int(self._visibility)
        except:
            self._visibility = 999
            return 999

    def getFullVisibility( self ):
        return max(0,min(self.getVisibility(), self.getOwnerList()[0].getVisibility()))

    def setVisibility( self, visibility=999 ):
        self._visibility = int(visibility)
        catIdx = indexes.IndexesHolder().getIndex('category')
        catIdx.reindexConf(self)
        catDateIdx = indexes.IndexesHolder().getIndex('categoryDate')
        catDateAllIdx = indexes.IndexesHolder().getIndex('categoryDateAll')
        catDateIdx.reindexConf(self)
        catDateAllIdx.reindexConf(self)

    def isClosed( self ):
        try:
            return self._closed
        except:
            self._closed = False
            return False

    def setClosed( self, closed=True ):
        self._closed = closed

    def indexConf( self ):
        # called when event dates change
        # see also Category.indexConf()

        calIdx = indexes.IndexesHolder().getIndex('calendar')
        calIdx.indexConf(self)
        catDateIdx = indexes.IndexesHolder().getIndex('categoryDate')
        catDateAllIdx = indexes.IndexesHolder().getIndex('categoryDateAll')
        catDateIdx.indexConf(self)
        catDateAllIdx.indexConf(self)

        Catalog.getIdx('categ_conf_sd').index_obj(self)

    def unindexConf( self ):
        calIdx = indexes.IndexesHolder().getIndex('calendar')
        calIdx.unindexConf(self)
        catDateIdx = indexes.IndexesHolder().getIndex('categoryDate')
        catDateAllIdx = indexes.IndexesHolder().getIndex('categoryDateAll')
        catDateIdx.unindexConf(self)
        catDateAllIdx.unindexConf(self)

        Catalog.getIdx('categ_conf_sd').unindex_obj(self)

    def __generateNewContribTypeId( self ):
        """Returns a new unique identifier for the current conference sessions
        """
        try:
            return str(self.___contribTypeGenerator.newCount())
        except:
            self.___contribTypeGenerator = Counter()
            return str(self.___contribTypeGenerator.newCount())

    def addContribType(self, ct):
        try:
            if self._contribTypes:
                pass
        except:
            self._contribTypes = {}
        if ct in self._contribTypes.values():
            return
        id = ct.getId()
        if id == "":
            id = self.__generateNewContribTypeId()
            ct.setId(id)
        self._contribTypes[id] = ct
        self.notifyModification()

    def newContribType(self, name, description):
        ct = ContributionType(name, description, self)
        self.addContribType(ct)
        return ct

    def getContribTypeList(self):
        try:
            return self._contribTypes.values()
        except:
            self._contribTypes = {}
            self.notifyModification()
            return self._contribTypes.values()

    def getContribTypeById(self, id):
        try:
            if self._contribTypes:
                pass
        except:
            self._contribTypes = {}
            self.notifyModification()
        if id in self._contribTypes.keys():
            return self._contribTypes[id]
        return None

    def removeContribType(self, ct):
        try:
            if self._contribTypes:
                pass
        except:
            self._contribTypes = {}
        if not ct in self._contribTypes.values():
            return
        del self._contribTypes[ct.getId()]
        for cont in self.getContributionList():
            if cont.getType() == ct:
                cont.setType(None)
        ct.delete()
        self.notifyModification()

    def recoverContribType(self, ct):
        ct.setConference(self)
        self.addContribType(ct)
        ct.recover()

    def _getRepository( self ):
        dbRoot = DBMgr.getInstance().getDBConnection().root()
        try:
            fr = dbRoot["local_repositories"]["main"]
        except KeyError, e:
            fr = fileRepository.MaterialLocalRepository()
            dbRoot["local_repositories"] = OOBTree()
            dbRoot["local_repositories"]["main"] = fr
        return fr

    def removeResource( self, res ):
        pass

    def getURL(self):
        cid = self.getUrlTag()
        if not cid:
            cid = self.getId()
        return Config.getInstance().getShortEventURL() + cid

    def setLogo( self, logoFile ):
        logoFile.setOwner( self )
        logoFile.setId( "logo" )
        logoFile.archive( self._getRepository() )
        if self._logo != None:
            self._logo.delete()
        self._logo = logoFile
        self.notifyModification()

    def getLogo( self ):
        return self._logo

    def getLogoURL( self ):
        try:
            if self._logo == None:
                return ""
            return self._logo.getURL()
        except AttributeError:
            self._logo = None
            return ""

    def removeLogo(self):
        if self._logo is None:
            return
        self._logo.delete()
        self._logo = None
        self.notifyModification()

    def recoverLogo(self, logo):
        logo.setOwner(self)
        if self._logo != None:
            self._logo.delete()
        self._logo = logo
        logo.recover()
        self.notifyModification()

    def getSession(self):
        return None

    def getContribution(self):
        return None

    def getSubContribution(self):
        return None

    def getAbstractMgr(self):
        return self.abstractMgr

    def notifyModification( self, date = None, raiseEvent = True):
        """Method called to notify the current conference has been modified.
        """
        self.setModificationDate()

        if raiseEvent:
            self._notify('infoChanged')

        self.cleanCache()
        self._p_changed=1

    def getModificationDate( self ):
        """Returns the date in which the conference was last modified"""
        return self._modificationDS

    def getAdjustedModificationDate( self, tz ):
        """Returns the date in which the conference was last modified"""
        return self._modificationDS.astimezone(timezone(tz))

    def getCreationDate( self ):
        """Returns the date in which the conference was created"""
        return self._creationDS

    def getAdjustedCreationDate( self, tz ):
        """Returns the date in which the conference was created"""
        return self._creationDS.astimezone(timezone(tz))

    def getCreator( self ):
        return self.__creator

    def setCreator( self, creator):
        if self.__creator:
            self.__creator.unlinkTo(self, "creator")
        creator.linkTo(self, "creator")
        self.__creator = creator

    def getId( self ):
        """returns (string) the unique identifier of the conference"""
        return self.id

    def getUniqueId( self ):
        """returns (string) the unique identiffier of the item"""
        """used mainly in the web session access key table"""
        return "a%s" % self.id

    def setId(self, newId):
        """changes the current unique identifier of the conference to the
            one which is specified"""
        self.id = str(newId)

    def getLocator( self ):
        """Gives back (Locator) a globaly unique identification encapsulated in
            a Locator object for the conference instance """
        d = Locator()
        d["confId"] = self.getId()
        return d

    def getOwner( self ):
        if self.getOwnerList() == []:
            return None
        return self.getOwnerList()[0]

    def getOwnerList( self ):
        return self.__owners

    def getOwnerPath( self ):
        l=[]
        owner = self.getOwnerList()[0]
        while owner != None and owner.getId() != "0":
            l.append(owner)
            owner = owner.getOwner()
        return l

    def getOwnerById( self, key ):
        """Returns one specific category which contains the conference.
           Params:
             - key: The "id" of the category.
        """
        for owner in self.__owners:
            if key == owner.getId():
                return owner
        return None

    def addOwner( self, newOwner ):
        if newOwner == None:
            return
        self.__owners.append( newOwner )
        self.notifyModification()

    def removeOwner( self, owner, notify=True ):
        if not (owner in self.__owners):
            return
        self.__owners.remove( owner )
        owner.removeConference( self )
        if notify:
            self.notifyModification()

    def getCategoriesPath(self):
        return [self.getOwnerList()[0].getCategoryPath()]

    def notifyContributions(self):

        for c in self.getContributionList():
            # take care of subcontributions
            for sc in c.getSubContributionList():
                sc._notify('deleted', c)

            c._notify('deleted', self)

    def delete( self ):
        """deletes the conference from the system.
        """
        #we notify the observers that the conference has been deleted
        try:
            self._notify('deleted', self.getOwner())
        except Exception, e:
            try:
                Logger.get('Conference').error("Exception while notifying the observer of a conference deletion for conference %s: %s" %
                            (self.getId(), str(e)))
            except Exception, e2:
                Logger.get('Conference').error("Exception while notifying a conference deletion: %s (origin: %s)" % (str(e2), str(e)))

        self.notifyContributions()

        #will have to remove it from all the owners (categories) and the
        #   conference registry
        ConferenceHolder().remove( self )
        for owner in self.__owners:
            owner.removeConference( self, notify=False )

        for alarm in self.getAlarmList():
            if not alarm.getEndedOn():
                self.removeAlarm(alarm)

        self.removeAllEvaluations()

        #Delete the RoomBooking associated reservations
        minfo = info.HelperMaKaCInfo.getMaKaCInfoInstance()
        if minfo.getRoomBookingModuleActive() and CrossLocationDB.isConnected():
            for resv in self.getRoomBookingList():
                resv.remove()

        #For each conference we have a list of managers. If we delete the conference but we don't delete
        #the link in every manager to the conference then, when the manager goes to his "My profile" he
        #will see a link to a conference that doesn't exist. Therefore, we need to delete that link as well
        for manager in self.getManagerList():
            if isinstance(manager, MaKaC.user.Avatar):
                manager.unlinkTo(self, "manager")

        # Remote short URL mappings
        sum = ShortURLMapper()
        sum.remove(self)

        TrashCanManager().add(self)

    def getConference( self ):
        return self

    def getObservers(self):
        if not hasattr(self, "_observers"):
            self._observers = []
        return self._observers

    def setDates( self, sDate, eDate=None, check=1, moveEntries=0):
        """
        Set the start/end date for a conference
        """

        oldStartDate = self.getStartDate()
        oldEndDate = self.getEndDate()

        # do some checks first
        if sDate > eDate:
            # obvious case
            raise MaKaCError( _("Start date cannot be after the end date"), _("Event"))

        elif sDate == oldStartDate and eDate == oldEndDate:
            # if there's nothing to do (yet another obvious case)
            return

        # if we reached this point, it means either the start or
        # the end date (or both) changed
        # If only the end date was changed, moveEntries = 0
        if sDate == oldStartDate:
            moveEntries = 0

        # Pre-check for moveEntries
        if moveEntries == 1:
            # in case the entries are to be simply shifted
            # we should make sure the interval is big enough
            # just store the old values for later

            oldInterval = oldEndDate - oldStartDate
            newInterval = eDate - sDate

            entries = self.getSchedule().getEntries()
            if oldInterval > newInterval and entries:
                eventInterval = entries[-1].getEndDate() - entries[0].getStartDate()
                diff = entries[0].getStartDate() - oldStartDate
                if sDate + diff + eventInterval > eDate:
                    raise TimingError(
                        _("The start/end dates were not changed since the selected "
                          "timespan is not large enough to accomodate the contained "
                          "timetable entries and spacings."),
                        explanation=_("You should try using a larger timespan."))

        # so, we really need to try changing something

        self.unindexConf()

        # set the dates
        self.setStartDate(sDate, check=0, moveEntries = moveEntries, index=False, notifyObservers = False)
        self.setEndDate(eDate, check=0, index=False, notifyObservers = False)

        # sanity check
        self._checkInnerSchedule()

        # reindex the conference
        self.indexConf()

        # clear the category cache
        self.cleanCategoryCache()

        # notify observers
        try:
            self._notify('dateChanged', {'oldStartDate': oldStartDate, 'newStartDate': self.getStartDate(), 'oldEndDate': oldEndDate, 'newEndDate': self.getEndDate()})
        except Exception, e:
            try:
                Logger.get('Conference').error("Exception while notifying the observer of a start and end date change from %s - %s to %s - %s for conference %s: %s" %
                            (formatDateTime(oldStartDate), formatDateTime(oldEndDate),
                            formatDateTime(self.getStartDate()), formatDateTime(self.getEndDate()), self.getId(), str(e)))
            except Exception, e2:
                Logger.get('Conference').error("Exception while notifying a start and end date change: %s (origin: %s)" % (str(e2), str(e)))


    def _checkInnerSchedule( self ):
        self.getSchedule().checkSanity()

    def setStartDate(self, sDate, check = 1, moveEntries = 0, index = True, notifyObservers = True):
        """ Changes the current conference starting date/time to the one specified by the parameters.
        """
        if not sDate.tzname():
            raise MaKaCError("date should be timezone aware")
        if sDate == self.getStartDate():
            return
        ###################################
        # Fermi timezone awareness        #
        ###################################
        if sDate.year < 1900:
            sDate = timezone('UTC').localize(1900,sDate.month, \
                    sDate.day,sDate.hour,sDate.minute)
        ###################################
        # Fermi timezone awareness        #
        ###################################
        if check != 0:
            self.verifyStartDate(sDate)
        oldSdate = self.getStartDate()
        diff = sDate - oldSdate

        if index:
            self.unindexConf()
        self.startDate  = sDate
        if moveEntries and diff is not None:
            # If the start date changed, we move entries inside the timetable
            self.getSchedule()._startDate=None
            self.getSchedule()._endDate=None
            #if oldSdate.date() != sDate.date():
            #    entries = self.getSchedule().getEntries()[:]
            #else:
            #    entries = self.getSchedule().getEntriesOnDay(sDate.astimezone(timezone(self.getTimezone())))[:]
            entries = self.getSchedule().getEntries()[:]
            self.getSchedule().moveEntriesBelow(diff, entries)
        #datetime object is non-mutable so we must "force" the modification
        #   otherwise ZODB won't be able to notice the change
        self.notifyModification()
        if index:
            self.indexConf()

        # update the time for the alarms to be sent
        self._updateAlarms()

        #if everything went well, we notify the observers that the start date has changed
        if notifyObservers:
            try:
                self._notify('startDateChanged', {'newDate': sDate, 'oldDate': oldSdate})
            except Exception, e:
                try:
                    Logger.get('Conference').error("Exception while notifying the observer of a start date change from %s to %s for conference %s: %s" %
                    (formatDateTime(oldSdate), formatDateTime(sDate), self.getId(), str(e)))
                except Exception, e2:
                    Logger.get('Conference').error("Exception while notifying a start date change: %s (origin: %s)" % (str(e2), str(e)))


    def _updateAlarms(self):
        c = Client()
        # are there any alarms? if so, update the relative ones
        for alarm in self.getAlarmList():
            tbef = alarm.getTimeBefore()
            if tbef:
                # only relative alarms
                c.moveTask(alarm, self.getStartDate() - tbef)

    def verifyStartDate(self, sdate, check=1):
        if sdate>self.getEndDate():
            raise MaKaCError( _("End date cannot be before the Start date"), _("Event"))

    def setStartTime(self, hours=0, minutes=0, notifyObservers = True):
        """ Changes the current conference starting time (not date) to the one specified by the parameters.
        """

        sdate = self.getStartDate()
        self.startDate = datetime( sdate.year, sdate.month, sdate.day,
                                                    int(hours), int(minutes) )
        self.verifyStartDate(self.startDate)
        self.notifyModification()

        #if everything went well, we notify the observers that the start date has changed
        if notifyObservers:
            try:
                self._notify('startTimeChanged', sdate)
            #for observer in self.getObservers():
                    #observer.notifyEventDateChanges(sdate, self.startDate, None, None)
            except Exception, e:
                try:
                    Logger.get('Conference').error("Exception while notifying the observer of a start date change from %s to %s for conference %s: %s"%
                                                    (formatDateTime(sdate), formatDateTime(self.startDate), self.getId(), str(e)))
                except Exception, e2:
                    Logger.get('Conference').error("Exception while notifying a start time change: %s (origin: %s)"%(str(e2), str(e)))

    def getStartDate(self):
        """returns (datetime) the starting date of the conference"""
        return self.startDate

    ###################################
    # Fermi timezone awareness        #
    ###################################

    def getAdjustedStartDate(self,tz=None):
        if not tz:
            tz = self.getTimezone()
        if tz not in all_timezones:
            tz = 'UTC'
        return self.getStartDate().astimezone(timezone(tz))

    ###################################
    # Fermi timezone awareness(end)   #
    ###################################

    def setScreenStartDate(self, date):
        if date == self.getStartDate():
            date = None
        self._screenStartDate = date
        self.notifyModification()

    def getScreenStartDate(self):
        try:
            date = self._screenStartDate
        except:
            date = self._screenStartDate = None
        if date != None:
            return date
        else:
            return self.getStartDate()

    def getAdjustedScreenStartDate(self, tz=None):
        if not tz:
            tz = self.getTimezone()
        return self.getScreenStartDate().astimezone(timezone(tz))

    def calculateDayStartTime(self, day):
        """returns (date) the start date of the conference on a given day
        day is a tz aware datetime"""
        if self.getStartDate().astimezone(day.tzinfo).date() == day.date():
            return self.getStartDate().astimezone(day.tzinfo)
        return self.getSchedule().calculateDayStartDate(day)

    def verifyEndDate(self, edate):
        if edate<self.getStartDate():
            raise TimingError( _("End date cannot be before the start date"), _("Event"))
        if self.getSchedule().hasEntriesAfter(edate):
            raise TimingError(_("Cannot change end date to %s: some entries in the timetable would be outside this date (%s)") % (edate,self.getSchedule().getEntries()[-1].getStartDate()), _("Event"))

    def setEndDate(self, eDate, check = 1, index = True, notifyObservers = True):
        """ Changes the current conference end date/time to the one specified by the parameters.
        """
        if not eDate.tzname():
            raise MaKaCError("date should be timezone aware")
        if eDate == self.getEndDate():
            return
        if eDate.year < 1900:
            eDate = datetime(1900,eDate.month,eDate.day,eDate.hour,eDate.minute)
        if check != 0:
            self.verifyEndDate(eDate)
        if index:
            self.unindexConf()

        oldEdate = self.endDate
        self.endDate  = eDate
        #datetime object is non-mutable so we must "force" the modification
        #   otherwise ZODB won't be able to notice the change
        self.notifyModification()
        if index:
            self.indexConf()

        #if everything went well, we notify the observers that the start date has changed
        if notifyObservers:
            try:
                self._notify('endDateChanged', {'newDate': eDate, 'oldDate': oldEdate})
            except Exception, e:
                try:
                    Logger.get('Conference').error("Exception while notifying the observer of a end date change from %s to %s for conference %s: " %
                              (formatDateTime(oldEdate), formatDateTime(eDate), self.getId(), str(e)))
                except Exception, e2:
                    Logger.get('Conference').error("Exception while notifying a end date change: %s (origin: %s)" % (str(e2), str(e)))


    def setEndTime(self, hours = 0, minutes = 0, notifyObservers = True):
        """ Changes the current conference end time (not date) to the one specified by the parameters.
        """
        edate = self.getEndDate()
        self.endDate = datetime( edate.year, edate.month, edate.day, int(hours), int(minutes) )
        self.verifyEndDate(self.endDate)
        self.notifyModification()

        #if everything went well, we notify the observers that the start date has changed
        if notifyObservers:
            try:
                self._notify('endTimeChanged', edate)
            #for observer in self.getObservers():
            except Exception, e:
                #observer.notifyEventDateChanges(None, None, edate, self.endDate)
                try:
                    Logger.get('Conference').error("Exception while notifying the observer of a end timet change from %s to %s for conference %s: %s" %
                                                    (formatDateTime(edate), formatDateTime(self.endDate), self.getId(), str(e)))
                except Exception, e2:
                    Logger.get('Conference').error("Exception while notifying a end time change: %s (origin: %s)"%(str(e2), str(e)))

    def getEndDate(self):
        """returns (datetime) the ending date of the conference"""
        return self.endDate

    ##################################
    # Fermi timezone awareness       #
    ##################################

    def getAdjustedEndDate(self,tz=None):
        if not tz:
            tz = self.getTimezone()
        if tz not in all_timezones:
            tz = 'UTC'
        return self.getEndDate().astimezone(timezone(tz))

    ##################################
    # Fermi timezone awareness(end)  #
    ##################################

    def setScreenEndDate(self, date):
        if date == self.getEndDate():
            date = None
        self._screenEndDate = date
        self.notifyModification()

    def getScreenEndDate(self):
        try:
            date = self._screenEndDate
        except:
            date = self._screenEndDate = None
        if date != None:
            return date
        else:
            return self.getEndDate()

    def getAdjustedScreenEndDate(self, tz=None):
        if not tz:
            tz = self.getTimezone()
        return self.getScreenEndDate().astimezone(timezone(tz))

    def isEndDateAutoCal( self ):
        """Says whether the end date has been explicitely set for the session
            or it must be calculated automatically
        """
        return self._endDateAutoCal

    ####################################
    # Fermi timezone awareness         #
    ####################################
    def setTimezone(self, tz):
        try:
            oldTimezone = self.timezone
        except AttributeError:
            oldTimezone = tz
        self.timezone = tz
        #for observer in self.getObservers():
        try:
            #observer.notifyTimezoneChange(oldTimezone, tz)
            self._notify('timezoneChanged', oldTimezone)
        except Exception, e:
            try:
                Logger.get('Conference').error("Exception while notifying the observer of a timezone change from %s to %s for conference %s: %s" %
                                                (str(oldTimezone), str(tz), self.getId(), str(e)))
            except Exception, e2:
                Logger.get('Conference').error("Exception while notifying a timezone change: %s (origin: %s)"%(str(e2), str(e)))

    def getTimezone(self):
        try:
            return self.timezone
        except:
            return 'UTC'

    def moveToTimezone(self, tz):
        if self.getTimezone() == tz:
            return
        sd=self.getAdjustedStartDate()
        ed=self.getAdjustedEndDate()
        self.setTimezone(tz)
        try:
            sDate = timezone(tz).localize(datetime(sd.year, \
                                 sd.month, \
                                 sd.day, \
                                 sd.hour, \
                                 sd.minute))
            eDate = timezone(tz).localize(datetime(ed.year, \
                                 ed.month, \
                                 ed.day, \
                                 ed.hour, \
                                 ed.minute))
        except ValueError,e:
            raise MaKaCError("Error moving the timezone: %s"%e)
        self.setDates( sDate.astimezone(timezone('UTC')), \
                       eDate.astimezone(timezone('UTC')),
                       moveEntries=1)



    ####################################
    # Fermi timezone awareness(end)    #
    ####################################

    def getTitle(self):
        """returns (String) the title of the conference"""
        return self.title

    def setTitle(self, title):
        """changes the current title of the conference to the one specified"""
        oldTitle = self.title

        self.title = title
        self.cleanCategoryCache()
        self.notifyModification()

        #we notify the observers that the conference's title has changed
        try:
            self._notify('eventTitleChanged', oldTitle, title)
        except Exception, e:
            Logger.get('Conference').exception("Exception while notifying the observer of a conference title change for conference %s: %s" %
                                               (self.getId(), str(e)))


    def getDescription(self):
        """returns (String) the description of the conference"""
        return self.description

    def setDescription(self, desc):
        """changes the current description of the conference"""
        oldDescription = self.description
        self.description = desc
        self._notify('eventDescriptionChanged', oldDescription, desc)
        self.notifyModification()

    def getSupportInfo(self):
        if not hasattr(self, "_supportInfo"):
            self._supportInfo = SupportInfo(self, "Support")
        return self._supportInfo

    def setSupportInfo(self, supportInfo):
        self._supportInfo = supportInfo

    def getChairmanText( self ):
        try:
            if self.chairmanText:
                pass
        except AttributeError, e:
            self.chairmanText = ""
        return self.chairmanText

    def setChairmanText( self, newText ):
        self.chairmanText = newText.strip()

    def appendChairmanText( self, newText ):
        self.setChairmanText( "%s, %s"%(self.getChairmanText(), newText.strip()) )
        self._chairGen=Counter()
        self._chairs=[]

    def _resetChairs(self):
        try:
            if self._chairs:
                return
        except AttributeError:
            self._chairs=[]
            for oc in self.chairmans:
                newChair=ConferenceChair()
                newChair.setDataFromAvatar(oc)
                self._addChair(newChair)

    def getChairList(self):
        """Method returning a list of the conference chairmans (Avatars)
        """
        self._resetChairs()
        return self._chairs

    def _addChair(self,newChair):
        for chair in self._chairs:
            if newChair.getEmail() != "" and newChair.getEmail() == chair.getEmail():
                return
        try:
            if self._chairGen:
                pass
        except AttributeError:
            self._chairGen=Counter()
        id = newChair.getId()
        if id == "":
            id=int(self._chairGen.newCount())
        if isinstance(newChair,ConferenceChair):
            newChair.includeInConference(self,id)
        self._chairs.append(newChair)
        if isinstance(newChair, MaKaC.user.Avatar):
            newChair.linkTo(self, "chair")
        self.notifyModification()

    def addChair(self,newChair):
        """includes the specified user in the list of conference
            chairs"""
        self._resetChairs()
        self._addChair(newChair)

    def removeChair(self,chair):
        """removes the specified user from the list of conference
            chairs"""
        self._resetChairs()
        if chair not in self._chairs:
            return
        self._chairs.remove(chair)
        if isinstance(chair, MaKaC.user.Avatar):
            chair.unlinkTo(self, "chair")
        chair.delete()
        self.notifyModification()

    def recoverChair(self, ch):
        self.addChair(ch)
        ch.recover()

    def getChairById(self,id):
        id=int(id)
        for chair in self._chairs:
            if chair.getId()==id:
                return chair
        return None

    def getAllSessionsConvenerList(self) :
        dictionary = {}
        for session in self.getSessionList() :
            for convener in session.getConvenerList() :
                key = convener.getEmail()+" "+convener.getFirstName().lower()+" "+convener.getFamilyName().lower()
                dictionary.setdefault(key, set()).add(convener)
            for slot in session.getSlotList():
                for convener in slot.getConvenerList() :
                    key = convener.getEmail()+" "+convener.getFirstName().lower()+" "+convener.getFamilyName().lower()
                    dictionary.setdefault(key, set()).add(convener)

        return dictionary

    def getContactInfo(self):
        return self.contactInfo

    def setContactInfo(self, contactInfo):
        self.contactInfo = contactInfo
        self.notifyModification()

    def getLocationParent( self ):
        """
        Returns the object from which the room/location
        information should be inherited.
        For Conferences, it's None, since they can't inherit
        from anywhere else.
        """
        return None

    def getLocation( self ):
        return self.getOwnLocation()

    def getRoom( self ):
        return self.getOwnRoom()

    def getLocationList(self):
        """Method returning a list of "location" objects which contain the
            information about the different places the conference is gonna
            happen
        """
        return self.places

    def getFavoriteRooms(self):
        roomList = []
        roomList.extend(self.getRoomList())
        #roomList.extend(map(lambda x: x._getName(), self.getBookedRooms()))

        return roomList

    def addLocation(self, newPlace):
        self.places.append( newPlace )
        self.notifyModification()

    def setAccessKey(self, accessKey=""):
        """sets the access key of the conference"""
        self._accessKey = accessKey
        self.notifyModification()

    def getAccessKey(self):
        try:
            return self._accessKey
        except AttributeError:
            self._accessKey = ""
            return self._accessKey

    def setModifKey(self, modifKey=""):
        """sets the modification key of the conference"""
        self._modifKey = modifKey
        self.notifyModification()

    def getModifKey(self):
        try:
            return self._modifKey
        except AttributeError:
            self._modifKey = ""
            return self._modifKey

    def __generateNewSessionId( self ):
        """Returns a new unique identifier for the current conference sessions
        """
        return str(self.__sessionGenerator.newCount())

    def addSession(self,newSession, check = 2, id = None):
        """Adds a new session object to the conference taking care of assigning
            a new unique id to it
        """
        """check parameter:
            0: no check at all
            1: check and raise error in case of problem
            2: check and adapt the owner dates"""

        if self.hasSession(newSession):
            return
        if self.getSchedule().isOutside(newSession):
            if check == 1:
                 MaKaCError( _("Cannot add this session  (Start:%s - End:%s) Outside of the event's time table(Start:%s - End:%s)") % (newSession.getStartDate(),newSession.getEndDate(),self.getSchedule().getStartDate(), self.getSchedule().getEndDate()),"Event")
            elif check == 2:
              if self.getSchedule().getStartDate() > newSession.getStartDate():
                 self.setStartDate(newSession.getStartDate())
              if self.getSchedule().getEndDate() < newSession.getEndDate():
                 self.setEndDate(newSession.getEndDate())
        if id!=None:
            sessionId = id
        else:
            sessionId=self.__generateNewSessionId()
        self.sessions[sessionId]=newSession
        newSession.includeInConference(self,sessionId)
        #keep the session coordinator index updated
        for sc in newSession.getCoordinatorList():
            self.addSessionCoordinator(newSession,sc)
        self.notifyModification()

    def hasSession(self,session):
        if session != None and session.getConference()==self and \
                self.sessions.has_key(session.getId()):
            return True
        return False

    def removeSession(self,session, deleteContributions=False):
        if self.hasSession(session):
            for sc in session.getCoordinatorList():
                self.removeSessionCoordinator(session,sc)

            if deleteContributions:
                for contrib in session.getContributionList():
                    contrib.delete()

            del self.sessions[session.getId()]

            session.delete()
            self.notifyModification()

    def recoverSession(self, session, check, isCancelled):
        self.addSession(session, check, session.getId())
        session.recover(isCancelled)

    def getSessionById( self, sessionId ):
        """Returns the session from the conference list corresponding to the
            unique session id specified
        """
        return self.sessions.get(sessionId,None)

    def getRoomList(self):
        roomList =[]
        for session in self.sessions.values():
            if session.getRoom()!=None:
                roomname = session.getRoom().getName()
                if roomname not in roomList:
                    roomList.append(roomname)
        return roomList

    def getSessionList( self ):
        """Retruns a list of the conference session objects
        """
        return self.sessions.values()

    def getSessionListSorted( self ):
        """Retruns a sorted list of the conference sessions
        """
        res=[]
        for entry in self.getSchedule().getEntries():
            if isinstance(entry,LinkedTimeSchEntry) and \
                                isinstance(entry.getOwner(),SessionSlot):
                session=entry.getOwner().getSession()
                if session not in res:
                    res.append(session)
        return res

    def getNumberOfSessions( self ):
        return len(self.sessions)

    def _generateNewContributionId( self ):
        """Returns a new unique identifier for the current conference
            contributions
        """
        return str(self.__contribGenerator.newCount())

    def genNewAbstractId(self):
        return str(self.__contribGenerator.newCount())

    def syncContribCounter(self):
        self.__contribGenerator.sync(self.getAbstractMgr()._getOldAbstractCounter())
        return self.__contribGenerator._getCount()

    def addContribution(self,newContrib,id=""):
        """Adds a new contribution object to the conference taking care of
            assigning a new unique id to it
        """
        if self.hasContribution(newContrib):
            return
        if isinstance(newContrib.getCurrentStatus(),ContribStatusWithdrawn):
            raise MaKaCError( _("Cannot add a contribution which has been withdrawn"), _("Event"))
        if id is None or id=="":
            contribId=self._generateNewContributionId()
            while self.contributions.has_key(contribId):
                contribId=self._generateNewContributionId()
        else:
            contribId=str(id)
            if self.contributions.has_key(contribId):
                raise MaKaCError( _("Cannot add this contribution id:(%s) as it has already been used")%contribId, _("Event"))
        newContrib.includeInConference(self,contribId)
        self.contributions[contribId]=newContrib
        for auth in newContrib.getAuthorList():
            self.indexAuthor(auth)
        for spk in newContrib.getSpeakerList():
            self.indexSpeaker(spk)
        for sub in newContrib.getSubmitterList():
            self.addContribSubmitter(newContrib,sub)

        newContrib._notify('created', self)
        self.notifyModification()

    def hasContribution(self,contrib):
        return contrib.getConference()==self and \
                self.contributions.has_key(contrib.getId())

    def removeContribution( self, contrib, callDelete=True ):
        if not self.contributions.has_key( contrib.getId() ):
            return
        for sub in contrib.getSubmitterList()[:]:
            self.removeContribSubmitter(contrib,sub)
        for auth in contrib.getPrimaryAuthorList()[:]:
            contrib.removePrimaryAuthor(auth)
        for auth in contrib.getCoAuthorList()[:]:
            contrib.removeCoAuthor(auth)
        for spk in contrib.getSpeakerList()[:]:
            contrib.removeSpeaker(spk)
        del self.contributions[ contrib.getId() ]
        if callDelete:
            contrib.delete()
        #else:
        #    contrib.unindex()
        self.notifyModification()

    def recoverContribution(self, contrib):
        self.addContribution(contrib, contrib.getId())
        contrib.recover()

    # Note: this kind of factories should never be used as they only allow to
    #   create a single type of contributions
    def newContribution( self, id=None ):
        """Creates and returns a new contribution object already added to the
            conference list (all its data is set to the default)
        """
        c = Contribution()
        self.addContribution( c, id )
        return c

    def getOwnContributionById( self, id ):
        """Returns the contribution from the conference list corresponding to
            the unique contribution id specified
        """
        if self.contributions.has_key( id ):
            return self.contributions[ id ]
        return None

    def getContributionById( self, id ):
        """Returns the contribution  corresponding to the id specified
        """
        return self.contributions.get(str(id).strip(),None)

    def getContributionList(self):
        """Returns a list of the conference contribution objects
        """
        return self.contributions.values()

    def iterContributions(self):
        return self.contributions.itervalues()

    def getContributionListWithoutSessions(self):
        """Returns a list of the conference contribution objects which do not have a session
        """
        return [c for c in self.contributions.values() if not c.getSession()]


    def getContributionListSorted(self, includeWithdrawn=True, key="id"):
        """Returns a list of the conference contribution objects, sorted by key provided
        """
        contributions = self.contributions.values()
        if not includeWithdrawn:
            contributions = filter(lambda c: not isinstance(c.getCurrentStatus(), ContribStatusWithdrawn), contributions)
        contributions.sort(key = lambda c: getattr(c, key))
        return contributions

    def getNumberOfContributions(self, only_scheduled=False):
        if only_scheduled:
            return len(filter(lambda c: c.isScheduled(), self.contributions.itervalues()))
        else:
            return len(self.contributions)

    def getProgramDescription(self):
        try:
            return self.programDescription
        except:
            self.programDescription = ""
        return self.programDescription

    def setProgramDescription(self, txt):
        self.programDescription = txt

    def _generateNewTrackId( self ):
        """
        """
        return str(self.__programGenerator.newCount())

    def addTrack( self, newTrack ):
        """
        """
        #XXX: The conference program shoul be isolated in a separated object
        if newTrack in self.program:
            return

        trackId = newTrack.getId()
        if trackId == "not assigned":
            trackId = self._generateNewTrackId()
        self.program.append( newTrack )
        newTrack.setConference( self )
        newTrack.setId( trackId )
        self.notifyModification()

    def removeTrack( self, track ):
        if track in self.program:
            track.delete()
            if track in self.program:
                self.program.remove( track )
            self.notifyModification()

    def recoverTrack(self, track):
        self.addTrack(track)
        track.recover()

    def newTrack( self ):
        """
        """
        t = Track()
        self.addTrack( t )
        return t

    def getTrackById( self, id ):
        """
        """
        for track in self.program:
            if track.getId() == id.strip():
                return track
        return None

    def getTrackList( self ):
        """
        """
        return self.program

    def isLastTrack(self,track):
        """
        """
        return self.getTrackPos(track)==(len(self.program)-1)

    def isFirstTrack(self,track):
        """
        """
        return self.getTrackPos(track)==0

    def getTrackPos(self,track):
        """
        """
        return self.program.index(track)

    def moveTrack(self,track,newPos):
        """
        """
        self.program.remove(track)
        self.program.insert(newPos,track)
        self.notifyModification()

    def moveUpTrack(self,track):
        """
        """
        if self.isFirstTrack(track):
            return
        newPos=self.getTrackPos(track)-1
        self.moveTrack(track,newPos)

    def moveDownTrack(self,track):
        """
        """
        if self.isLastTrack(track):
            return
        newPos=self.getTrackPos(track)+1
        self.moveTrack(track,newPos)

    def _cmpTracks( self, t1, t2 ):
        o1 = self.program.index(t1)
        o2 = self.program.index(t2)
        return cmp( o1, o2 )

    def sortTrackList( self, l ):
        """Sorts out a list of tracks according to the current programme order.
        """
        if len(l) == 0:
            return []
        elif len(l) == 1:
            return [l[0]]
        else:
            res = []
            for i in l:
                res.append( i )
            res.sort( self._cmpTracks )
            return res

    def canIPAccess( self, ip ):
        if not self.__ac.canIPAccess( ip ):
            return False

        # if event is inheriting, check IP protection above
        if self.getAccessProtectionLevel() == 0:
            for owner in self.getOwnerList():
                if not owner.canIPAccess(ip):
                    return False

        return True

    def requireDomain( self, dom ):
        self.__ac.requireDomain( dom )
        self._notify('accessDomainAdded', dom)

    def freeDomain( self, dom ):
        self.__ac.freeDomain( dom )
        self._notify('accessDomainRemoved', dom)

    def getDomainList( self ):
        return self.__ac.getRequiredDomainList()

    def isProtected( self ):
        """Tells whether a conference is protected for accessing or not
        """
        return self.__ac.isProtected()

    def getAccessProtectionLevel( self ):
        return self.__ac.getAccessProtectionLevel()

    def isItselfProtected( self ):
        return self.__ac.isItselfProtected()

    def hasAnyProtection( self ):
        """Tells whether a conference has any kind of protection over it:
            access or domain protection.
        """
        if self.isProtected():
            return True
        if self.getDomainList():
            return True

        if self.getAccessProtectionLevel() == -1:
            return False

        for owner in self.getOwnerList():
            if owner.hasAnyProtection():
                return True

        return False

    def hasProtectedOwner( self ):
        return self.__ac._getFatherProtection()

    def setProtection( self, private ):
        """
        Allows to change the conference access protection
        """

        oldValue = 1 if self.isProtected() else -1

        self.getAccessController().setProtection( private )
        self.cleanCategoryCache()

        if oldValue != private:
            # notify listeners
            self._notify('protectionChanged', oldValue, private)

    def grantAccess( self, prin ):
        self.__ac.grantAccess( prin )
        if isinstance(prin, MaKaC.user.Avatar):
            prin.linkTo(self, "access")

    def revokeAccess( self, prin ):
        self.__ac.revokeAccess( prin )
        if isinstance(prin, MaKaC.user.Avatar):
            prin.unlinkTo(self, "access")

    def canView( self, aw ):
        """tells whether the specified access wrappers has access to the current
        object or any of its parts"""
        if self.canAccess( aw ):
            return True
        for session in self.getSessionList():
            if session.canView( aw ):
                return True
        for contrib in self.getContributionList():
            if contrib.canView( aw ):
                return True
        return False

    def isAllowedToAccess( self, av):
        """tells if a user has privileges to access the current conference
            (independently that it is protected or not)
        """
        if not av:
            return False
        if (av in self.getChairList()) or (self.__ac.canUserAccess( av )) or (self.canUserModify( av )):
            return True

        # if the conference is not protected by itself
        if not self.isItselfProtected():
            # then inherit behavior from parent category
            for owner in self.getOwnerList():
                if owner.isAllowedToAccess( av ):
                    return True

        # track coordinators are also allowed to access the conference
        for track in self.getTrackList():
            if track.isCoordinator( av ):
                return True

        # paper reviewing team should be also allowed to access
        if self.getConfPaperReview().isInReviewingTeam(av):
            return True

        # video services managers are also allowed to access the conference
        if PluginsHolder().hasPluginType("Collaboration"):
            if self.getCSBookingManager().isPluginManagerOfAnyPlugin(av):
                return True
            from MaKaC.webinterface.rh.collaboration import RCCollaborationAdmin, RCCollaborationPluginAdmin
            if RCCollaborationAdmin.hasRights(user=av) or \
                RCCollaborationPluginAdmin.hasRights(user=av, plugins ='any'):
                return True

        return False

    def canAccess( self, aw ):
        """Tells whether an access wrapper is allowed to access the current
            conference: when the conference is protected, only if the user is a
            chair or is granted to access the conference, when the client ip is
            not restricted.
        """
        # Allow harvesters (Invenio, offline cache) to access
        # protected pages
        if self.__ac.isHarvesterIP(aw.getIP()):
            return True

        # Managers have always access
        if self.canUserModify(aw.getUser()):
            return True

        if self.isProtected():
            if self.isAllowedToAccess( aw.getUser() ):
                return True
            else:
                return self.canKeyAccess(aw)
        else:
            # Domain control is triggered just for PUBLIC events
            return self.canIPAccess(aw.getIP())

    def canKeyAccess( self, aw, key=None ):
        sess = aw.getSession()
        accessKey = self.getAccessKey()
        if accessKey != "" and sess:
            if key and key == accessKey:
                return True
            keys = sess.getVar("accessKeys")
            if keys != None:
                if keys.has_key(self.getUniqueId()):
                    if keys[self.getUniqueId()] == accessKey:
                        return True
        return False

    def canKeyModify( self, aw ):
        sess = aw.getSession()
        modifKey = self.getModifKey()
        if modifKey != "" and sess:
            keys = sess.getVar("modifKeys")
            if keys != None:
                if keys.has_key(self.id):
                    if keys[self.id] == modifKey:
                        return True
        return False

    def grantModification( self, prin, sendEmail=True ):
        email = None
        if isinstance(prin, ConferenceChair):
            email = prin.getEmail()
        elif isinstance(prin, str):
            email = prin
        if email != None:
            if email == "":
                return
            ah = AvatarHolder()
            results=ah.match({"email":email}, exact=1)
            #No registered user in Indico with that email
            if len(results) == 0:
                self.__ac.grantModificationEmail(email)
                if sendEmail and isinstance(prin, ConferenceChair):
                    notif = pendingQueues._PendingConfManagerNotification( [prin] )
                    mail.GenericMailer.sendAndLog( notif, self.getConference() )
            #The user is registered in Indico and is activated as well
            elif len(results) == 1 and results[0] is not None and results[0].isActivated():
                self.__ac.grantModification(results[0])
                results[0].linkTo(self, "manager")
        else:
            self.__ac.grantModification( prin )
            if isinstance(prin, MaKaC.user.Avatar):
                prin.linkTo(self, "manager")

    def revokeModification( self, prin ):
        self.__ac.revokeModification( prin )
        if isinstance(prin, MaKaC.user.Avatar):
            prin.unlinkTo(self, "manager")

    def canUserModify( self, av ):
        if av == None:
            return False
        if ( av == self.getCreator()) or self.getAccessController().canModify( av ):
            return True
        for owner in self.getOwnerList():
            if owner.canUserModify( av ):
                return True
        return False

    def canModify( self, aw ):
        """Tells whether an access wrapper is allowed to modify the current
            conference: only if the user is granted to modify the conference and
            he is accessing from an IP address which is not restricted.
        """
        return self.canUserModify( aw.getUser() )  or self.canKeyModify( aw )

    def getManagerList( self ):
        return self.__ac.getModifierList()

    def addToRegistrars(self, av):
        self.getRegistrarList().append(av)
        self.notifyModification()
        if isinstance(av, MaKaC.user.Avatar):
            av.linkTo(self, "registrar")

    def removeFromRegistrars(self, av):
        self.getRegistrarList().remove(av)
        self.notifyModification()
        if isinstance(av, MaKaC.user.Avatar):
            av.unlinkTo(self, "registrar")

    def isRegistrar(self, av):
        if av == None:
            return False
        try:
            return av in self.getRegistrarList()
        except AttributeError:
            return False

    def getRegistrarList(self):
        try:
            return self.__registrars
        except AttributeError:
            self.__registrars = []
            return self.__registrars

    def canManageRegistration(self, av):
        return self.isRegistrar(av) or self.canUserModify(av)

    def getAllowedToAccessList( self ):
        return self.__ac.getAccessList()

    def addMaterial( self, newMat ):
        newMat.setId( str(self.__materialGenerator.newCount()) )
        newMat.setOwner( self )
        self.materials[ newMat.getId() ] =  newMat
        self.notifyModification()

    def removeMaterial( self, mat ):
        if mat.getId() in self.materials.keys():
            mat.delete()
            self.materials[mat.getId()].setOwner(None)
            del self.materials[ mat.getId() ]
            self.notifyModification()
        elif mat.getId().lower() == 'paper':
            self.removePaper()
            self.notifyModification()
        elif mat.getId().lower() == 'slides':
            self.removeSlides()
            self.notifyModification()
        elif mat.getId().lower() == 'minutes':
            self.removeMinutes()
            self.notifyModification()
        elif mat.getId().lower() == 'video':
            self.removeVideo()
            self.notifyModification()
        elif mat.getId().lower() == 'poster':
            self.removePoster()
            self.notifyModification()

    def recoverMaterial(self, recMat):
    # Id must already be set in recMat.
        recMat.setOwner(self)
        self.materials[recMat.getId()] = recMat
        recMat.recover()
        self.notifyModification()

    def getMaterialRegistry(self):
        """
        Return the correct material registry for this type
        """
        from MaKaC.webinterface.materialFactories import ConfMFRegistry
        return ConfMFRegistry

    def getMaterialById( self, matId ):
        if matId.lower() == 'paper':
            return self.getPaper()
        elif matId.lower() == 'slides':
            return self.getSlides()
        elif matId.lower() == 'video':
            return self.getVideo()
        elif matId.lower() == 'poster':
            return self.getPoster()
        elif matId.lower() == 'minutes':
            return self.getMinutes()
        elif self.materials.has_key(matId):
            return self.materials[ matId ]
        return None

    def getMaterialList( self ):
        return self.materials.values()

    def getAllMaterialList(self, sort=True):
        l = self.getMaterialList()
        if self.getPaper():
            l.append( self.getPaper() )
        if self.getSlides():
            l.append( self.getSlides() )
        if self.getVideo():
            l.append( self.getVideo() )
        if self.getPoster():
            l.append( self.getPoster() )
        if self.getMinutes():
            l.append( self.getMinutes() )
        if sort:
            l.sort(lambda x,y: cmp(x.getTitle(),y.getTitle()))
        return l

    def _getMaterialFiles(self, material):
        """
        Adaption of _getMaterialFiles in WPTPLConferenceDisplay for desired format, objects
        seemed mutually exclusive hence use of similar logic here specific to Conference.
        """
        files = []
        processed = []

        for res in material.getResourceList():
            try:
                ftype = res.getFileType()
                fname = res.getFileName()
                furl = urlHandlers.UHFileAccess.getURL(res)

                if fname in processed:
                    fname = "%s - %s" % (fname, processed.count(fname))

                processed.append(res.getFileName())
            except:
                # If we are here then the resource is a Link object.
                fname, ftype, furl = str(res.getURL()), "link", str(res.getURL())
            fdesc = res.getDescription()
            files.append({'title': fname,
                          'description': fdesc,
                          'type': ftype,
                          'url': furl})
        return files

    def getAllMaterialDict(self, child=None):
        """
        This method iterates through the children of the conference, creating
        a dictionary which maps type to material link URLs.
        """

        child = self if child is None else child

        node = {}
        node['title'] = child.getTitle()

        try:
            node['type'] = child.getType()
        except:
            # If we land here, it's a session which doesn't have 'getType'
            node['type'] = 'session'

        node['children'] = []
        node['material'] = []

        if node['type'] in ['conference', 'meeting']:
            for session in child.getSessionList():
                node['children'].append(self.getAllMaterialDict(session))

            for contrib in child.getContributionList():
                node['children'].append(self.getAllMaterialDict(contrib))

        for material in child.getAllMaterialList():
            files = self._getMaterialFiles(material)

            for f in files:
                materialNode = {}
                materialNode['type'] = 'material'
                materialNode['title'] = material.getTitle()

                if material.getTitle() != 'Minutes':
                    materialNode['title'] += ' - ' + f['title']

                materialNode['materialType'] = f['type']
                materialNode['url'] = str(f['url'])

                node['material'].append(materialNode)

        return node

    def setPaper( self, newPaper ):
        if self.getPaper() != None:
            raise MaKaCError( _("The paper for this conference has already been set"), _("Conference"))
        self.paper=newPaper
        self.paper.setOwner( self )
        self.notifyModification()

    def removePaper( self ):
        if self.paper is None:
            return
        self.paper.delete()
        self.paper.setOwner(None)
        self.paper = None
        self.notifyModification()

    def recoverPaper(self, p):
        self.setPaper(p)
        p.recover()

    def getPaper( self ):
        try:
            if self.paper:
                pass
        except AttributeError:
            self.paper = None
        return self.paper

    def setSlides( self, newSlides ):
        if self.getSlides() != None:
            raise MaKaCError( _("The slides for this conference have already been set"), _("Conference"))
        self.slides=newSlides
        self.slides.setOwner( self )
        self.notifyModification()

    def removeSlides( self ):
        if self.slides is None:
            return
        self.slides.delete()
        self.slides.setOwner( None )
        self.slides= None
        self.notifyModification()

    def recoverSlides(self, s):
        self.setSlides(s)
        s.recover()

    def getSlides( self ):
        try:
            if self.slides:
                pass
        except AttributeError:
            self.slides = None
        return self.slides

    def setVideo( self, newVideo ):
        if self.getVideo() != None:
            raise MaKaCError( _("The video for this conference has already been set"), _("Conference"))
        self.video=newVideo
        self.video.setOwner( self )
        self.notifyModification()

    def removeVideo( self ):
        if self.getVideo() is None:
            return
        self.video.delete()
        self.video.setOwner(None)
        self.video = None
        self.notifyModification()

    def recoverVideo(self, v):
        self.setVideo(v)
        v.recover()

    def getVideo( self ):
        try:
            if self.video:
                pass
        except AttributeError:
            self.video = None
        return self.video

    def setPoster( self, newPoster ):
        if self.getPoster() != None:
            raise MaKaCError( _("the poster for this conference has already been set"), _("Conference"))
        self.poster=newPoster
        self.poster.setOwner( self )
        self.notifyModification()

    def removePoster( self ):
        if self.getPoster() is None:
            return
        self.poster.delete()
        self.poster.setOwner(None)
        self.poster = None
        self.notifyModification()

    def recoverPoster(self, p):
        self.setPoster(p)
        p.recover()

    def getPoster( self ):
        try:
            if self.poster:
                pass
        except AttributeError:
            self.poster = None
        return self.poster

    def setMinutes( self, newMinutes ):
        if self.getMinutes() != None:
            raise MaKaCError( _("The Minutes for this conference has already been set"))
        self.minutes=newMinutes
        self.minutes.setOwner( self )
        self.notifyModification()

    def createMinutes( self ):
        if self.getMinutes() != None:
            raise MaKaCError( _("The minutes for this conference have already been created"), _("Conference"))
        self.minutes = Minutes()
        self.minutes.setOwner( self )
        self.notifyModification()
        return self.minutes

    def removeMinutes( self ):
        if self.getMinutes() is None:
            return
        self.minutes.delete()
        self.minutes.setOwner( None )
        self.minutes = None
        self.notifyModification()

    def recoverMinutes(self, min):
        self.removeMinutes() # To ensure that the current minutes are put in
                             # the trash can.
        self.minutes = min
        self.minutes.setOwner( self )
        min.recover()
        self.notifyModification()
        return self.minutes

    def getMinutes( self ):
        #To be removed
        try:
           if self.minutes:
            pass
        except AttributeError, e:
            self.minutes = None
        return self.minutes

    def _setSchedule( self, sch=None ):
        self.__schedule=ConferenceSchedule(self)
        for session in self.getSessionList():
            for slot in session.getSlotList():
                self.__schedule.addEntry(slot.getConfSchEntry())

    def getSchedule( self ):
        try:
            if not self.__schedule:
                self._setSchedule()
        except AttributeError, e:
            self._setSchedule()
        return self.__schedule

    def fit( self ):
        sch = self.getSchedule()

        sDate = sch.calculateStartDate()
        eDate = sch.calculateEndDate()
        self.setStartDate(sDate)
        self.setEndDate(eDate)

    def fitSlotsOnDay( self, day ):
        for entry in self.getSchedule().getEntriesOnDay(day) :
            if isinstance(entry.getOwner(), SessionSlot) :
                entry.getOwner().fit()

    def getDisplayMgr(self):
        """
        Return the display manager for the conference
        """
        from MaKaC.webinterface import displayMgr
        return displayMgr.ConfDisplayMgrRegistery().getDisplayMgr(self)

    def getDefaultStyle( self ):
        return self.getDisplayMgr().getDefaultStyle()

    def clone( self, startDate, options, eventManager=None, userPerformingClone = None ):
        # startDate must be in the timezone of the event (to avoid problems with daylight-saving times)
        cat = self.getOwnerList()[0]
        managing = options.get("managing",None)
        if managing is not None:
            creator = managing
        else:
            creator = self.getCreator()
        conf = cat.newConference(creator)
        if managing is not None :
            conf.grantModification(managing)
        conf.setTitle(self.getTitle())
        conf.setDescription(self.getDescription())
        conf.setTimezone(self.getTimezone())
        for loc in self.getLocationList():
            if loc is not None:
                conf.addLocation(loc.clone())
        if self.getRoom() is not None:
            conf.setRoom(self.getRoom().clone())
        startDate = timezone(self.getTimezone()).localize(startDate).astimezone(timezone('UTC'))
        timeDelta = startDate - self.getStartDate()
        endDate = self.getEndDate() + timeDelta
        conf.setDates( startDate, endDate, moveEntries=1 )
        conf.setContactInfo(self.getContactInfo())
        conf.setChairmanText(self.getChairmanText())
        conf.setVisibility(self.getVisibility())
        conf.setSupportInfo(self.getSupportInfo().clone(self))
        conf.setReportNumberHolder(self.getReportNumberHolder().clone(self))
        for ch in self.getChairList():
            conf.addChair(ch.clone())
        ContextManager.setdefault("clone.unique_id_map", {})[self.getUniqueId()] = conf.getUniqueId()
        # Display Manager
        from MaKaC.webinterface import displayMgr
        selfDispMgr=displayMgr.ConfDisplayMgrRegistery().getDisplayMgr(self)
        selfDispMgr.clone(conf)
        # Contribution Types' List (main detailes of the conference)
        for t in self.getContribTypeList() :
            conf.addContribType(t.clone(conf))
        for item in self.getSections() :
            conf._sections.append(item)
        if options.get("sessions", False):
            for entry in self.getSchedule().getEntries():
                if isinstance(entry,BreakTimeSchEntry):
                    conf.getSchedule().addEntry(entry.clone(conf))
        db_root = DBMgr.getInstance().getDBConnection().root()
        if db_root.has_key( "webfactoryregistry" ):
            confRegistry = db_root["webfactoryregistry"]
        else:
            confRegistry = OOBTree.OOBTree()
            db_root["webfactoryregistry"] = confRegistry
        meeting=False
        # if the event is a meeting or a lecture
        if confRegistry.get(str(self.getId()), None) is not None :
            meeting=True
            confRegistry[str(conf.getId())] = confRegistry[str(self.getId())]
        # if it's a conference, no web factory is needed
        # Tracks in a conference
        if options.get("tracks",False) :
            for tr in self.getTrackList() :
                conf.addTrack(tr.clone(conf))
        # Meetings' and conferences' sessions cloning
        if options.get("sessions",False) :
            for s in self.getSessionList() :
                newSes = s.clone(timeDelta, conf, options)
                ContextManager.setdefault("clone.unique_id_map", {})[s.getUniqueId()] = newSes.getUniqueId()
                conf.addSession(newSes)
        # Materials' cloning
        if options.get("materials",False) :
            for m in self.getMaterialList() :
                conf.addMaterial(m.clone(conf))
            if self.getPaper() is not None:
                conf.setPaper(self.getPaper().clone(conf))
            if self.getSlides() is not None:
                conf.setSlides(self.getSlides().clone(conf))
            if self.getVideo() is not None:
                conf.setVideo(self.getVideo().clone(conf))
            if self.getPoster() is not None:
                conf.setPoster(self.getPoster().clone(conf))
            if self.getMinutes() is not None:
                conf.setMinutes(self.getMinutes().clone(conf))
        # access and modification keys
        if options.get("keys", False) :
            conf.setAccessKey(self.getAccessKey())
            conf.setModifKey(self.getModifKey())
        # Access Control cloning
        if options.get("access",False) :
            conf.setProtection(self.getAccessController()._getAccessProtection())
            for mgr in self.getManagerList() :
                conf.grantModification(mgr)
            for user in self.getAllowedToAccessList() :
                conf.grantAccess(user)
            for right in self.getSessionCoordinatorRights():
                conf.addSessionCoordinatorRight(right)
            for domain in self.getDomainList():
                conf.requireDomain(domain)
        # conference's registration form
        if options.get("registration",False) :
            conf.setRegistrationForm(self.getRegistrationForm().clone(conf))

        # conference's evaluation
        if options.get("evaluation",False) :
            #Modify this, if you have now many evaluations.
            #You will have to clone every evaluations of this conference.
            conf.setEvaluations([self.getEvaluation().clone(conf)])

        #conference's abstracts
        if options.get("abstracts",False) :
            conf.abstractMgr = self.abstractMgr.clone(conf)
        # conference's alerts
        if options.get("alerts",False) :
            for alarm in self.getAlarmList() :
                # for absoulte alarms, only clone alarms that will happen in the future
                if alarm._relative is not None or alarm.getStartOn() > nowutc():
                    # .clone takes care of enqueuing it
                    alarm.clone(conf)
        # Meetings' and conferences' contributions cloning
        if options.get("contributions",False) :
            sch = conf.getSchedule()
            for cont in self.getContributionList():
                if cont.getSession() is None :
                    if not meeting:
                        nc = cont.clone(conf, options, timeDelta)
                        conf.addContribution(nc)
                        if cont.isScheduled() :
                            sch.addEntry(nc.getSchEntry())
                        ContextManager.setdefault("clone.unique_id_map", {})[cont.getUniqueId()] = nc.getUniqueId()
                    elif cont.isScheduled():
                        # meetings...only scheduled
                        nc = cont.clone(conf, options, timeDelta)
                        conf.addContribution(nc)
                        sch.addEntry(nc.getSchEntry())
                        ContextManager.setdefault("clone.unique_id_map", {})[cont.getUniqueId()] = nc.getUniqueId()
        # Participants' module settings and list cloning
        if options.get("participants",False) :
            self.getParticipation().clone(conf, options, eventManager)
        conf.notifyModification()

        #we inform the plugins in case they want to add anything to the new conference
        self._notify('cloneEvent', {'conf': conf, 'user': userPerformingClone, 'options': options})
        return conf

    def newAlarm(self, when, enqueue=True):

        if type(when) == timedelta:
            relative = when
            dtStart = None
        else:
            relative = None
            dtStart = when

        confRelId = self._getNextAlarmId()
        al = tasks.AlarmTask(self, confRelId,
                             startDateTime=dtStart,
                             relative=relative)

        self.addAlarm(al, enqueue)
        return al

    def removeAlarm(self, alarm):
        confRelId = alarm.getConfRelativeId()

        if confRelId in self.alarmList:
            del self.alarmList[confRelId]
            self._p_changed = 1

            tl = Client()
            tl.dequeue(alarm)
        else:
            raise Exception("alarm not in list!")

    def _getNextAlarmId(self):
        return self.__alarmCounter.newCount()

    def addAlarm(self, alarm, enqueue = True):
        if enqueue:
            tl = Client()
            tl.enqueue(alarm)

        self.alarmList[alarm.getConfRelativeId()] = alarm
        self._p_changed = 1

    def recoverAlarm(self, alarm):
        self.addAlarm(alarm)
        alarm.conf = self
        alarm.recover()

    def getAlarmList(self):
        return self.alarmList.values()

    def getAlarmById(self, id):
        """For given id returns corresponding Alarm or None if not found."""
        return self.alarmList.get(id, None)

    def getCoordinatedTracks( self, av ):
        """Returns a list with the tracks for which a user is coordinator.
        """
        try:
            if self._trackCoordinators:
                pass
        except AttributeError:
            self._trackCoordinators = TCIndex()
            self.notifyModification()
        return self._trackCoordinators.getTracks( av )

    def addTrackCoordinator( self, track, av ):
        """Makes a user become coordinator for a track.
        """
        try:
            if self._trackCoordinators:
                pass
        except AttributeError:
            self._trackCoordinators = TCIndex()
            self.notifyModification()
        if track in self.program:
            track.addCoordinator( av )
            self._trackCoordinators.indexCoordinator( av, track )
            self.notifyModification()

    def removeTrackCoordinator( self, track, av ):
        """Removes a user as coordinator for a track.
        """
        try:
            if self._trackCoordinators:
                pass
        except AttributeError:
            self._trackCoordinators = TCIndex()
            self.notifyModification()
        if track in self.program:
            track.removeCoordinator( av )
            self._trackCoordinators.unindexCoordinator( av, track )
            self.notifyModification()

    def _rebuildAuthorIndex(self):
        self._authorIdx=AuthorIndex()
        for contrib in self.getContributionList():
            if not isinstance(contrib.getCurrentStatus(),ContribStatusWithdrawn):
                for auth in contrib.getAuthorList():
                    self._authorIdx.index(auth)

    def getAuthorIndex(self):
        try:
            if self._authorIdx:
                pass
        except AttributeError:
            self._rebuildAuthorIndex()
        return self._authorIdx

    def indexAuthor(self,auth):
        c=auth.getContribution()
        if c.isAuthor(auth):
            if not isinstance(c.getCurrentStatus(),ContribStatusWithdrawn):
                self.getAuthorIndex().index(auth)
                if c.isPrimaryAuthor(auth):
                    self._getPrimAuthIndex().index(auth)

    def unindexAuthor(self,auth):
        c=auth.getContribution()
        if c.isAuthor(auth):
            self.getAuthorIndex().unindex(auth)
            if c.isPrimaryAuthor(auth):
                self._getPrimAuthIndex().unindex(auth)

    def _rebuildSpeakerIndex(self):
        self._speakerIdx=AuthorIndex()
        for contrib in self.getContributionList():
            if not isinstance(contrib.getCurrentStatus(),ContribStatusWithdrawn):
                for auth in contrib.getSpeakerList():
                    self._speakerIdx.index(auth)
                for subcontrib in contrib.getSubContributionList():
                    for auth in subcontrib.getSpeakerList():
                        self._speakerIdx.index(auth)

    def getSpeakerIndex(self):
        try:
            if self._speakerIdx:
                pass
        except AttributeError:
            self._rebuildSpeakerIndex()
        return self._speakerIdx

    def indexSpeaker(self,auth):
        c=auth.getContribution()
        if not isinstance(c.getCurrentStatus(),ContribStatusWithdrawn):
            self.getSpeakerIndex().index(auth)

    def unindexSpeaker(self,auth):
        c=auth.getContribution()
        if c and not isinstance(c.getCurrentStatus(),ContribStatusWithdrawn):
            self.getSpeakerIndex().unindex(auth)

    def getRegistrationForm(self):
        try:
            if self._registrationForm is None:
                self._registrationForm = registration.RegistrationForm(self)
        except AttributeError,e:
            self._registrationForm = registration.RegistrationForm(self)
        return self._registrationForm

    def setRegistrationForm(self,rf):
        self._registrationForm = rf
        rf.setConference(self)

    def removeRegistrationForm(self):
        try:
            self._registrationForm.delete()
            self._registrationForm.setConference(None)
            self._registrationForm = None
        except AttributeError:
            self._registrationForm = None

    def recoverRegistrationForm(self, rf):
        self.setRegistrationForm(rf)
        rf.recover()

    def getEvaluation(self, id=0):
        ############################################################################
        #For the moment only one evaluation per conference is used.                #
        #In the future if there are more than one evaluation, modify this function.#
        ############################################################################
        """ Return the evaluation given by its ID or None if nothing found.
            Params:
                id -- id of the wanted evaluation
        """
        for evaluation in self.getEvaluations():
            if str(evaluation.getId()) == str(id) :
                return evaluation
        if HelperMaKaCInfo.getMaKaCInfoInstance().isDebugActive():
            raise Exception(_("Error with id: expected '%s', found '%s'.")%(id, self.getEvaluations()[0].getId()))
        else:
            return self.getEvaluations()[0]

    def getEvaluations(self):
        if not hasattr(self, "_evaluations"):
            self._evaluations = [Evaluation(self)]
        return self._evaluations

    def setEvaluations(self, evaluationsList):
        self._evaluations = evaluationsList
        for evaluation in self._evaluations:
            evaluation.setConference(self)

    def removeEvaluation(self, evaluation):
        """remove the given evaluation from its evaluations."""
        evaluations = self.getEvaluations()
        if evaluations.count(evaluation)>0:
            evaluations.remove(evaluation)
        evaluation.removeReferences()
        self.notifyModification()

    def removeAllEvaluations(self):
        for evaluation in self.getEvaluations():
            evaluation.removeReferences()
        self._evaluations = []
        self.notifyModification()

    def _getEvaluationCounter(self):
        if not hasattr(self, "_evaluationCounter"):
            self._evaluationCounter = Counter()
        return self._evaluationCounter

    ## Videoconference bookings related
    def getBookings(self):
        try:
            if self._bookings:
                pass
        except AttributeError, e:
            self._bookings = {}
            self.notifyModification()
        return self._bookings

    def getBookingsList(self, sort = False):
        bl = self.getBookings().values()
        if sort:
            bl.sort()
        return bl

    def _getBookingGenerator(self):
        try:
            return self._bookingGenerator
        except AttributeError, e:
            self._bookingGenerator = Counter()
            return self._bookingGenerator

    def getNewBookingId(self):
        return str(self._getBookingGenerator().newCount())

    def addBooking(self, bp):
        if (bp.getId() == ""):
            bp.setId(self.getNewBookingId())
        self.getBookings()[bp.getId()] = bp
        self.notifyModification()

    def hasBooking(self,booking):
        return booking.getConference()==self and \
        self.getBookings().has_key(booking.getId())

    def removeBooking(self, booking):
        if self.hasBooking(booking):
            deletion= booking.deleteBooking()
            if deletion[0] != 1:
                del self.getBookings()[booking.getId()]
                self.notifyModification()
        return deletion

    def getBookingByType(self, type):
        if self.getBookings().has_key(type):
            return self.getBookings()[type]
        return None

    def getBookingById(self, id):
        if self.getBookings().has_key(id):
            return self.getBookings()[id]
        return None

    ## End of Videoconference bookings related

    def getModPay(self):
        try:
            if self._modPay is None:
                self._modPay= epayment.EPayment(self)
        except AttributeError,e:
            self._modPay= epayment.EPayment(self)
        return self._modPay

    def getRegistrants(self):
        try:
            if self._registrants:
                pass
        except AttributeError, e:
            self._registrants = {}
            self.notifyModification()
        return self._registrants

    def getRegistrantsByEmail(self):
        try:
            if self._registrantsByEmail:
                pass
        except AttributeError, e:
            self._registrantsByEmail = self._createRegistrantsByEmail()
            self.notifyModification()
        return self._registrantsByEmail

    def _createRegistrantsByEmail(self):
        dicByEmail = {}
        for r in self.getRegistrantsList():
            dicByEmail[r.getEmail()] = r
        return dicByEmail

    def getRegistrantsList(self, sort = False):
        rl = self.getRegistrants().values()
        if sort:
            rl.sort(registration.Registrant._cmpFamilyName)
        return rl

    def _getRegistrantGenerator(self):
        try:
            return self._registrantGenerator
        except AttributeError, e:
            self._registrantGenerator = Counter()
            return self._registrantGenerator

    def addRegistrant(self, rp, user):
        rp.setId( str(self._getRegistrantGenerator().newCount()) )
        rp.setOwner( self )
        self.getRegistrants()[rp.getId()] = rp
        self._notify('registrantAdded', user)
        self.notifyModification()

    def updateRegistrantIndexByEmail(self, rp, newEmail):
        oldEmail = rp.getEmail()
        if oldEmail != newEmail:
            if self.getRegistrantsByEmail().has_key(oldEmail):
                del self.getRegistrantsByEmail()[oldEmail]
            self.getRegistrantsByEmail()[newEmail] = rp
            self.notifyModification()

    def hasRegistrant(self,rp):
        return rp.getConference()==self and \
                self.getRegistrants().has_key(rp.getId())

    def hasRegistrantByEmail(self, email):
        # Return true if there is someone with the email of the param "email"
        return self.getRegistrantsByEmail().has_key(email)

    def removeRegistrant(self, id):
        part = self.getRegistrants()[id]
        self._registrationForm.notifyRegistrantRemoval(self.getRegistrants()[id])
        del self.getRegistrantsByEmail()[self.getRegistrantById(id).getEmail()]
        del self.getRegistrants()[id]
        if part.getAvatar() is not None:
            part.getAvatar().removeRegistrant(part)
        self._notify('registrantRemoved', part)
        TrashCanManager().add(part)
        self.notifyModification()

    def getRegistrantById(self, id):
        if self.getRegistrants().has_key(id):
            return self.getRegistrants()[id]
        return None

    def _getPrimAuthIndex(self):
        try:
            if self._primAuthIdx:
                pass
        except AttributeError:
            self._primAuthIdx=_PrimAuthIdx(self)
        return self._primAuthIdx

    def getContribsMatchingAuth(self,query,onlyPrimary=True):
        if str(query).strip()=="":
            return self.getContributionList()
        res=self._getPrimAuthIndex().match(query)
        return [self.getContributionById(id) for id in res]

    def getCoordinatedSessions( self, av ):
        """Returns a list with the sessions for which a user is coordinator.
        """
        try:
            if self._sessionCoordinators:
                pass
        except AttributeError:
            self._sessionCoordinators = SCIndex()
        sessions = self._sessionCoordinators.getSessions( av )
        for session in self.getSessionList():
            if session not in sessions and av != None:
                for email in av.getEmails():
                    if email in session.getCoordinatorEmailList():
                        sessions.append(session)
                        break
        return sessions

    def getManagedSession( self, av ):
        ls = []
        for session in self.getSessionList():
            pending = False
            if av != None:
                for email in av.getEmails():
                    if email in session.getAccessController().getModificationEmail():
                        pending = True
                        break
            if av in session.getManagerList() or pending:
                ls.append(session)
        return ls

    def addSessionCoordinator(self,session,av):
        """Makes a user become coordinator for a session.
        """
        try:
            if self._sessionCoordinators:
                pass
        except AttributeError:
            self._sessionCoordinators = SCIndex()
        if self.sessions.has_key(session.getId()):
            session.addCoordinator(av)
            self._sessionCoordinators.index(av,session)

    def removeSessionCoordinator( self, session, av ):
        """Removes a user as coordinator for a session.
        """
        try:
            if self._sessionCoordinators:
                pass
        except AttributeError:
            self._sessionCoordinators = SCIndex()
        if self.sessions.has_key(session.getId()):
            session.removeCoordinator( av )
            self._sessionCoordinators.unindex(av,session)

    def _getSubmitterIdx(self):
        try:
            return self._submitterIdx
        except AttributeError:
            self._submitterIdx=SubmitterIndex()
        return self._submitterIdx

    def addContribSubmitter(self,contrib,av):
        self._getSubmitterIdx().index(av,contrib)

    def removeContribSubmitter(self,contrib,av):
        self._getSubmitterIdx().unindex(av,contrib)

    def getContribsForSubmitter(self,av):
        return self._getSubmitterIdx().getContributions(av)

    def getBOAConfig(self):
        try:
            if self._boa:
                pass
        except AttributeError:
            self._boa=BOAConfig(self)
        return self._boa

    def getSessionCoordinatorRights(self):
        try:
            if self._sessionCoordinatorRights:
                pass
        except AttributeError, e:
            self._sessionCoordinatorRights = []
            self.notifyModification()
        return self._sessionCoordinatorRights

    def hasSessionCoordinatorRight(self, right):
        return right in self.getSessionCoordinatorRights()

    def addSessionCoordinatorRight(self, right):
        if SessionCoordinatorRights().hasRight(right) and not self.hasSessionCoordinatorRight(right):
            self._sessionCoordinatorRights.append(right)
        self.notifyModification()

    def removeSessionCoordinatorRight(self, right):
        if SessionCoordinatorRights().hasRight(right) and self.hasSessionCoordinatorRight(right):
            self._sessionCoordinatorRights.remove(right)
        self.notifyModification()

    def getSections(self):
        try:
            if self._sections:
                pass
        except AttributeError, e:
            self._sections = ConfSectionsMgr().getSectionKeys()
            self.notifyModification()
        return self._sections

    def hasEnabledSection(self, section):
        # This hack is there since there is no more enable/disable boxes
        # in the conference managment area corresponding to those features.
        # Until the managment area is improved to get a more user-friendly
        # way of enabling/disabling those features, we always make them
        # available for the time being, but we keep the previous code for
        # further improvements
        return True

    def enableSection(self, section):
        if ConfSectionsMgr().hasSection(section) and not self.hasEnabledSection(section):
            self._sections.append(section)
            self.notifyModification()

    def disableSection(self, section):
        if ConfSectionsMgr().hasSection(section) and self.hasEnabledSection(section):
            self._sections.remove(section)
            self.notifyModification()

    def getPendingQueuesMgr(self):
        try:
            if self._pendingQueuesMgr:
                pass
        except AttributeError, e:
            self._pendingQueuesMgr=pendingQueues.ConfPendingQueuesMgr(self)
        return self._pendingQueuesMgr

    def getAccessController(self):
        return self.__ac

    def _cmpTitle( c1, c2 ):
        o1 = c1.getTitle().lower().strip()
        o2 = c2.getTitle().lower().strip()
        return cmp( o1, o2 )
    _cmpTitle=staticmethod(_cmpTitle)

    def getReportNumberHolder(self):
        try:
            if self._reportNumberHolder:
                pass
        except AttributeError, e:
            self._reportNumberHolder=ReportNumberHolder(self)
        return self._reportNumberHolder

    def setReportNumberHolder(self, rnh):
        self._reportNumberHolder=rnh

    def getBadgeTemplateManager(self):
        try:
            if self.__badgeTemplateManager:
                pass
        except AttributeError:
            self.__badgeTemplateManager = BadgeTemplateManager(self)
        return self.__badgeTemplateManager

    def setBadgeTemplateManager(self, badgeTemplateManager):
        self.__badgeTemplateManager = badgeTemplateManager

    def getPosterTemplateManager(self):
        try:
            if self.__posterTemplateManager:
                pass
        except AttributeError:
            self.__posterTemplateManager = PosterTemplateManager(self)

        return self.__posterTemplateManager

    def setPosterTemplateManager(self, posterTemplateManager):
        self.__posterTemplateManager = posterTemplateManager

    def getCSBookingManager(self):

        if PluginsHolder().hasPluginType("Collaboration"):
            if not hasattr(self, "_CSBookingManager"):
                from MaKaC.plugins.Collaboration.base import CSBookingManager
                self._CSBookingManager = CSBookingManager(self)
            return self._CSBookingManager
        else:
            return None


class DefaultConference(Conference):
    """ 'default' conference, which stores the
     default templates for posters and badges
    """

    def indexConf(self):
        pass

    def __init__(self):
        """ Default constructor
        """
        try:
            Conference.__init__(self, AdminList.getInstance().getList()[0], "default")
        except IndexError:
            raise MaKaCError(_("""There are no admin users. The "default" conference that stores the template cannot be created.
                                Please add at least 1 user to the admin list."""))


class ConferenceHolder( ObjectHolder ):
    """Specialised ObjectHolder dealing with conference objects. It gives a
            common entry point and provides simple methods to access and
            maintain the collection of stored conferences (DB).
    """
    idxName = "conferences"
    counterName = "CONFERENCE"

    def _newId( self ):
        id = ObjectHolder._newId( self )
        return "%s"%id

    def getById( self, id, quiet=False ):
        """returns an object from the index which id corresponds to the one
            which is specified.
        """

        if (id == "default"):
            return CategoryManager().getDefaultConference()

        if type(id) is int:
            id = str(id)
        if self._getIdx().has_key(str(id)):
            return self._getIdx()[str(id)]
        elif quiet:
            return None
        else:
            raise NoReportError( _("The specified event with id \"%s\" does not exist or has been deleted.") % escape_html(str(id)) )

class ConfSectionsMgr:

    def __init__(self):
        self._sections = {
            "cfa": "Call for abstracts",
            "paperReviewing" : "Paper Reviewing",
            "evaluation": "Evaluation Form",
            "videoconference": "Videoconference", # only for meetings
            "collaboration": "Collaboration", # only for meetings
            "regForm": "Registration Form"
        }

    def hasSection(self, s):
        # This hack is there since there is no more enable/disable boxes
        # in the conference managment area corresponding to those features.
        # Until the managment area is improved to get a more user-friendly
        # way of enabling/disabling those features, we always make them
        # available in the side menu for the time being, but we keep
        # the previous code for further improvements
        #return self._sections.has_key(s)
        return True

    def getSections(self):
        return self._sections

    def getSectionList(self, sort=False):
        l=self._sections.values()
        if sort:
            l.sort()
        return l

    def getSectionKeys(self, sort=False):
        l=self._sections.keys()
        if sort:
            l.sort()
        return l

    def getSection(self, id):
        if self._sections.has_key(id):
            return self._sections[id]
        return None


class Observer(object):
    """ Base class for Observer objects.
        Inheriting classes should overload the following boolean class attributes:
            _shouldBeTitleNotified
            _shouldBeDateChangeNotified
            _shouldBeLocationChangeNotified
            _shouldBeDeletionNotified
        And set them to True if they want to be notified of the corresponding event.
        In that case, they also have to implement the corresponding methods:
            _notifyTitleChange (for title notification)
            _notifyEventDateChanges and _notifyTimezoneChange (for date / timezone notification)
            _shouldBeLocationChangeNotified (for location notification)
            _notifyDeletion (for deletion notification).
        The interface for those methods is also specified in this class. If the corresponding
        class attribute is set to False but the method is not implemented, an exception will be thrown.
    """
    _shouldBeTitleNotified = False
    _shouldBeDateChangeNotified = False
    _shouldBeLocationChangeNotified = False
    _shouldBeDeletionNotified = False

    def getObserverName(self):
        name = "'Observer of class" + self.__class__.__name__
        try:
            conf = self.getOwner()
            name = name + " of event " + conf.getId() + "'"
        except AttributeError:
            pass
        return name

    def notifyTitleChange(self, oldTitle, newTitle):
        if self._shouldBeTitleNotified:
            self._notifyTitleChange(oldTitle, newTitle)

    def notifyEventDateChanges(self, oldStartDate = None, newStartDate = None, oldEndDate = None, newEndDate = None):
        if self._shouldBeDateChangeNotified:
            self._notifyEventDateChanges(oldStartDate, newStartDate, oldEndDate, newEndDate)

    def notifyTimezoneChange(self, oldTimezone, newTimezone):
        if self._shouldBeDateChangeNotified:
            self._notifyTimezoneChange(oldTimezone, newTimezone)

    def notifyLocationChange(self, newLocation):
        if self._shouldBeLocationChangeNotified:
            self._notifyLocationChange(newLocation)

    def notifyDeletion(self):
        if self._shouldBeDeletionNotified:
            self._notifyDeletion()

    def _notifyTitleChange(self, oldTitle, newTitle):
        """ To be implemented by inheriting classes
            Notifies the observer that the Conference object's title has changed
        """
        raise MaKaCError("Class " + str(self.__class__.__name__) + " did not implement method _notifyTitleChange")

    def _notifyEventDateChanges(self, oldStartDate, newStartDate, oldEndDate, newEndDate):
        """ To be implemented by inheriting classes
            Notifies the observer that the start and / or end dates of the object it is attached to has changed.
            If the observer finds any problems during whatever he needs to do as a consequence of
            the event dates changing, he should write strings describing the problems
            in the 'dateChangeNotificationProblems' context variable (which is a list of strings).
        """
        raise MaKaCError("Class " + str(self.__class__.__name__) + " did not implement method notifyStartDateChange")

    def _notifyTimezoneChange(self, oldTimezone, newTimezone):
        """ To be implemented by inheriting classes.
            Notifies the observer that the end date of the object it is attached to has changed.
            This method has to return a list of strings describing problems encountered during
            whatever the DateChangeObserver object does as a consequence of the notification.
            If there are no problems, the DateChangeObserver should return an empty list.
        """
        raise MaKaCError("Class " + str(self.__class__.__name__) + " did not implement method notifyTimezoneChange")

    def _notifyLocationChange(self):
        """ To be implemented by inheriting classes
            Notifies the observer that the location of the object it is attached to has changed.
        """
        raise MaKaCError("Class " + str(self.__class__.__name__) + " did not implement method notifyLocationChange")

    def _notifyDeletion(self):
        """ To be implemented by inheriting classes
            Notifies the observer that the Conference object it is attached to has been deleted
        """
        raise MaKaCError("Class " + str(self.__class__.__name__) + " did not implement method notifyDeletion")

class TitleChangeObserver(Observer):
    """ Base class for objects who want to be notified of a Conference object being deleted.
        Inheriting classes have to implement the notifyTitleChange method, and probably the __init__ method too.
    """

    def notifyTitleChange(self, oldTitle, newTitle):
        """ To be implemented by inheriting classes
            Notifies the observer that the Conference object's title has changed
        """
        raise MaKaCError("Class " + str(self.__class__.__name__) + " did not implement method notifyTitleChange")


class SessionChair(ConferenceParticipation):

    def __init__(self):
        self._session=None
        self._id=""
        ConferenceParticipation.__init__(self)

    def _notifyModification( self ):
        if self._session != None:
            self._session.notifyModification()

    def clone(self):
        chair = SessionChair()
        chair.setValues(self.getValues())
        return chair

    def getSession(self):
        return self._session

    def getConference(self):
        s=self.getSession()
        if s is None:
            return None
        return s.getConference()

    def includeInSession(self,session,id):
        if self.getSession()==session and self.getId()==id.strip():
            return
        self._session=session
        self._id=id

    def delete( self ):
        self._session=None
        ConferenceParticipation.delete(self)

    def getLocator(self):
        if self.getSession() is None:
            return None
        loc=self.getSession().getLocator()
        loc["convId"]=self.getId()
        return loc

    def isSessionManager(self):
        # pendings managers
        if self.getEmail() in self._session.getAccessController().getModificationEmail():
            return True
        # managers list
        for manager in self._session.getManagerList():
            if self.getEmail() == manager.getEmail():
                return True
        return False

    def isSessionCoordinator(self):
        # pendings coordinators
        if self.getEmail() in self._session.getConference().getPendingQueuesMgr().getPendingCoordinatorsKeys():
            return True
        # coordinator list
        for coord in self._session.getCoordinatorList():
            if self.getEmail() == coord.getEmail():
                return True
        return False


class SlotChair(ConferenceParticipation):

    def __init__(self):
        self._slot=None
        self._id=""
        ConferenceParticipation.__init__(self)

    def _notifyModification( self ):
        if self._slot != None:
            self._slot.notifyModification()

    def clone(self):
        chair = SlotChair()
        chair.setValues(self.getValues())
        return chair

    def getSlot(self):
        return self._slot

    def getSession(self):
        s=self.getSlot()
        if s is None:
            return None
        return s.getSession()

    def getConference(self):
        s=self.getSlot()
        if s is None:
            return None
        return s.getConference()

    def includeInSlot(self,slot,id):
        if self.getSlot()==slot and self.getId()==id.strip():
            return
        self._slot=slot
        self._id=id

    def delete( self ):
        self._slot=None
        ConferenceParticipation.delete(self)

    def getLocator(self):
        if self.getSlot() is None:
            return None
        loc=self.getSlot().getLocator()
        loc["convId"]=self.getId()
        return loc

class SessionCoordinatorRights:

    def __init__(self):
        self._rights = {"modifContribs": "Modify the contributions",
                        "unrestrictedSessionTT": "Unrestricted session timetable management"
                        }

    def hasRight(self, r):
        return self._rights.has_key(r)

    def getRights(self):
        return self._rights

    def getRightList(self, sort=False):
        l=self._rights.values()
        if sort:
            l.sort()
        return l

    def getRightKeys(self):
        return self._rights.keys()

    def getRight(self, id):
        if self._rights.has_key(id):
            return self._rights[id]
        return None

class SCIndex(Persistent):
    """Index for conference session coordinators.

        This class allows to index conference session coordinators so the owner
        can answer optimally to the query if a user is coordinating
        any conference session.
        It is implemented by simply using a BTree where the Avatar id is used
        as key (because it is unique and non variable) and a list of
        coordinated sessions is kept as keys. It is the responsability of the
        index owner (conference) to keep it up-to-date i.e. notify session
        coordinator additions and removals.
    """

    def __init__( self ):
        self._idx=OOBTree()


    def getSessions(self,av):
        """Gives a list with the sessions a user is coordinating.
        """
        if av == None:
            return []
        return self._idx.get(av.getId(),[])

    def index(self,av,session):
        """Registers in the index a coordinator of a session.
        """
        if av == None or session == None:
            return
        if not self._idx.has_key(av.getId()):
            l=[]
            self._idx[av.getId()]=l
        else:
            l=self._idx[av.getId()]
        if session not in l:
            l.append(session)
        self.notifyModification()

    def unindex(self,av,session):
        if av==None or session==None:
            return
        l=self._idx.get(av.getId(),[])
        if session in l:
            l.remove(session)
            self.notifyModification()

    def notifyModification(self):
        self._idx._p_changed=1


class Session(CommonObjectBase, Locatable):
    """This class implements a conference session, being the different parts
        in which the conference can be divided and the contributions can be
        organised in. The class contains necessary attributes to store session
        basic data and provides the operations related to sessions. In
        principle, a session has no sense to exist without being related to a
        conference but it is allowed for flexibility.
    """

    fossilizes(ISessionFossil)


    def __init__(self, **sessionData):
        """Class constructor. Initialise the class attributes to the default
            values.
           Params:
            sessionData -- (Dict) Contains the data the session object has to
                be initialised to.
        """
        self.conference=None
        self.id="not assigned"
        self.title=""
        self.description=""
        #################################
        # Fermi timezone awareness      #
        #################################
        self.startDate = nowutc()
        #################################
        # Fermi timezone awareness(end) #
        #################################

        self.duration=timedelta(minutes=1)
        self.places=[]
        self.rooms=[]
        self.conveners=[] # This attribute must not be used and should disappear someday
        self._conveners=[]
        self._convenerGen=Counter()
        self.convenerText=""
        self.contributions={}
        self._contributionDuration=timedelta(minutes=20)
        self.__ac=AccessController(self)
        self.materials={}
        self.__materialGenerator=Counter()
        self.minutes=None
        self._comments = ""
        self.slots={}
        self.__slotGenerator=Counter()
        self._setSchedule()
        self._coordinators=OOBTree()
        self._coordinatorsEmail = []
        self._code=""
        self._color="#e3f2d3"
        self._textColor="#202020"
        self._textColorToLinks=False
        self._ttType=SlotSchTypeFactory.getDefaultId()
        self._closed = False
        self._registrationSession = None
        self._creationDS = nowutc()
        self._modificationDS = nowutc()
        self._keywords = ""

    def getTimezone( self ):
        return self.getConference().getTimezone()

    def updateNonInheritingChildren(self, elem, delete=False, propagate=True):
        self.getAccessController().updateNonInheritingChildren(elem, delete)
        if propagate == True:
            self.notify_protection_to_owner(elem, delete)

    def notify_protection_to_owner(self, elem, delete=False):
        """ This methods notifies the owner that the protection has been changed,
            so it can update its list of non inheriting children """
        self.getOwner().updateNonInheritingChildren(elem, delete)

    def getKeywords(self):
        try:
            return self._keywords
        except:
            self._keywords = ""
            return ""

    def setKeywords(self, keywords):
        self._keywords = keywords

    def notifyModification( self, raiseEvent = True, date = None, cleanCache = True ):
        """Method called to notify the current session has been modified.
        """
        self.setModificationDate(date)

        parent = self.getConference()
        if parent:
            parent.setModificationDate(date)
        if cleanCache:
            for slot in self.getSlotList():
                slot.cleanCache()
        self._p_changed=1

    def getModificationDate( self ):
        """Returns the date in which the session was last modified"""
        try:
            return self._modificationDS
        except:
            self._modificationDS = nowutc()
            return self._modificationDS

    def getCreationDate( self ):
        """Returns the date in which the session was created"""
        try:
            return self._creationDS
        except:
            self._creationDS = nowutc()
            return self._creationDS

    def getLogInfo(self):
        data = {}
        data["subject"] = self.title
        data["session id"] = self.id
        data["session code"] = self._code
        data["title"] = self.title
        data["description"] = self.description
        data["start date"] = self.startDate
        data["duration"] = self.duration
        for p in self.places :
            data["place"] = p.getName()
        for r in self.rooms :
            data["room"] = r.getName()
        for sc in self.getConvenerList() :
            data["convener %s"%sc.getId()] = sc.getFullName()
        for co in self.getCoordinatorList() :
            data["coordinators %s"%co.getId()] = co.getFullName()

        return data

    def getEnableSessionSlots(self):
        try:
            return self.getConference().getEnableSessionSlots()
        except:
            return True

    def cmpSessionByTitle(session1, session2):
        return cmp(session1.getTitle(), session2.getTitle())
    cmpSessionByTitle = staticmethod(cmpSessionByTitle)

    def hasRegistrationSession(self):
        return self.getRegistrationSession() is not None

    def getRegistrationSession(self):
        try:
            if self._registrationSession:
                pass
        except AttributeError, e:
            self._registrationSession = None
        return self._registrationSession

    def setRegistrationSession(self, rs):
        self._registrationSession = rs

    def isClosed( self ):
        if self.getConference().isClosed():
            return True
        try:
            return self._closed
        except:
            self._closed = False
            return False

    def setClosed( self, closed=True ):
        self._closed = closed
        self.notifyModification(cleanCache = False)

    def includeInConference(self,conf,newId):
        self.conference=conf
        self.id=newId
        for slot in self.getSlotList():
            conf.getSchedule().addEntry(slot.getConfSchEntry(),2)
        self.getConference().addSession(self)
        self.notifyModification()

    def delete(self):
        while len(self.getConvenerList()) > 0:
            self.removeConvener(self.getConvenerList()[0])
        while len(self.getMaterialList()) > 0:
            self.removeMaterial(self.getMaterialList()[0])
        self.removeMinutes()
        for c in self.getCoordinatorList()[:]:
            self.removeCoordinator(c)
        while len(self.contributions.values())>0:
            self.removeContribution(self.contributions.values()[0])
        while len(self.slots.values())>0:
            self._removeSlot(self.slots.values()[0])
        if self.getConference() is not None:
            self.getConference().removeSession(self)
            if self.hasRegistrationSession():
                self.getConference().getRegistrationForm().getSessionsForm().removeSession(self.getId())
                self.getRegistrationSession().setRegistrationForm(None)
                TrashCanManager().add(self.getRegistrationSession())
            self.notify_protection_to_owner(self, delete=True)
            self.conference=None
            TrashCanManager().add(self)

    def recover(self, isCancelled):
        if self.hasRegistrationSession():
            if not isCancelled:
                self.getRegistrationSession().setRegistrationForm(self.getConference().getRegistrationForm())
                self.getConference().getRegistrationForm().getSessionsForm().addSession(self.getRegistrationSession())
            TrashCanManager().remove(self.getRegistrationSession())
        TrashCanManager().remove(self)

    def getLocator( self ):
        """Gives back a globaly unique identification encapsulated in a Locator
            object for the session instance
        """
        if self.conference == None:
            return Locator()
        lconf = self.conference.getLocator()
        lconf["sessionId"] = self.getId()
        return lconf

    def getConference( self ):
        return self.conference

    def getSession( self ):
        return self

    def getOwner( self ):
        return self.getConference()

    def getId( self ):
        return self.id

    def getUniqueId( self ):
        """returns (string) the unique identiffier of the item"""
        """used mainly in the web session access key table"""
        return "%ss%s" % (self.getConference().getUniqueId(),self.id)

    def getModifKey( self ):
        return self.getConference().getModifKey()

    def getAccessKey( self ):
        return self.getConference().getAccessKey()

    def getContribDuration(self):
        try:
            return self._contributionDuration
        except:
            self._contributionDuration = timedelta(minutes=20)
            return self._contributionDuration

    def setContribDuration(self, hour=0, min=20, dur=None):
        if dur is not None:
            self._contributionDuration=dur
        else:
            self._contributionDuration = timedelta(hours=hour,minutes=min)

    def fit(self):
        #if not self.getConference().getEnableSessionSlots():
        #    self.getSlotList()[0].fit()
        self.setStartDate(self.getMinSlotStartDate(),0,0)
        self.setEndDate(self.getMaxSlotEndDate(),0)

    def addSlot(self,newSlot):
        id = newSlot.getId()
        if id == "not assigned":
            newSlot.setId(str(self.__slotGenerator.newCount()))
        self.slots[newSlot.getId()]=newSlot
        self.fit()
        self.getSchedule().addEntry(newSlot.getSessionSchEntry(),2)
        if self.getConference() is not None:
            self.getConference().getSchedule().addEntry(newSlot.getConfSchEntry(),2)
        self.notifyModification()

    def _removeSlot(self,slot):
        del self.slots[slot.getId()]
        self.getSchedule().removeEntry(slot.getSessionSchEntry())
        if self.getConference() is not None:
            self.getConference().getSchedule().removeEntry(slot.getConfSchEntry())
        slot.delete()

    def removeSlot(self, slot, force=False):
        if self.slots.has_key(slot.getId()):
            if len(self.slots)==1 and not force:
                raise MaKaCError( _("A session must have at least one slot"), _("Session"))
            self._removeSlot(slot)
            self.fit()
            self.notifyModification()

    def recoverSlot(self, slot):
        self.addSlot(slot)
        slot.recover()

    def getSlotById(self,slotId):
        return self.slots.get(slotId,None)

    def getSlotList(self):
        return self.slots.values()

    def getSortedSlotList(self):
        sl = self.getSlotList()
        sl.sort(utils.sortSlotByDate)
        return sl

    def getMinSlotStartTime(self):
        min = (25,61)
        for slot in self.getSlotList():
            if slot.isMoreThanDay():
                return (0,0)
            shour = slot.getStartDate().hour
            smin = slot.getStartDate().minute
            if (shour, smin) < min:
                min = (shour, smin)
        return min

    def getMaxSlotEndTime(self):
        max = (-1,-1)
        for slot in self.getSlotList():
            if slot.isMoreThanDay():
                return (23, 59)
            endDate = slot.getEndDate()
            if (endDate.hour, endDate.minute) > max:
                newEndDate = endDate - timedelta(0, 0, 0)
                max = (newEndDate.hour, newEndDate.minute)
        return max

    def getMinSlotStartDate(self):
        slotList = self.getSlotList()
        if len(slotList)==0:
            return self.getStartDate()
        else:
            sDate = self.getEndDate()
            for slot in slotList:
                if slot.getStartDate() < sDate:
                    sDate = slot.getStartDate()
            return sDate

    def getMaxSlotEndDate(self):
        slotList = self.getSlotList()
        if len(slotList)==0:
            return self.getEndDate()
        else:
            eDate = self.getStartDate()
            for slot in slotList:
                if slot.getEndDate() > eDate:
                    eDate = slot.getEndDate()
            return eDate

    def _getCorrectColor(self, color):
        if not color.startswith("#"):
            color = "#%s"%color
        m = re.match("^#[0-9A-Fa-f]{6}$", color)
        if m:
            return color
        return None

    def _getCorrectBgColor(self, color):
        color=self._getCorrectColor(color)
        if color is None:
            return self._color
        return color

    def _getCorrectTextColor(self, color):
        color=self._getCorrectColor(color)
        if color is None:
            return self._textColor
        return color

    def setValues( self, sessionData,check=2,moveEntries=0 ):
        """Sets all the values of the current session object from a dictionary
            containing the following key-value pairs:
                title-(str)
                description-(str)
                locationName-(str) => name of the location, if not specified
                        it will be set to the conference location name.
                locationAddress-(str)
                roomName-(str) => name of the room, if not specified it will
                    be set to the conference room name.
                sDate - (datetime) => starting date of the session, if not
                        specified it will be set to now.
                eDate - (datetime) => ending date of the session, if not
                        specified the end date will be set to the start one
                durHour - (int) => hours of duration for each entry in the session
                                   by default.
                durMin - (int) => hours of duration for each entry in the session
                                   by default.
                _conveners - (str)
                check parameter:
                    0: no check at all
                    1: check and raise error in case of problem
                    2: check and adapt the owner dates
           Please, note that this method sets ALL values which means that if
            the given dictionary doesn't contain any of the keys the value
            will set to a default value.
        """

        self.setTitle( sessionData.get("title", "NO TITLE ASSIGNED") )
        self.setDescription( sessionData.get("description", "") )
        code = sessionData.get("code", "")
        if code.strip() == "":
            if self.getId()=="not assigned":
                self.setCode("no code")
            else:
                self.setCode(self.getId())
        else:
            self.setCode(code)
        bgcolor = sessionData.get("backgroundColor", "")
        if bgcolor.strip() != "":
            self.setColor(self._getCorrectBgColor(bgcolor))
        textcolor = sessionData.get("textColor", "")
        if textcolor.strip() != "":
            if sessionData.has_key("autotextcolor"):
                self.setTextColor(utils.getTextColorFromBackgroundColor(self.getColor()))
            else:
                self.setTextColor(self._getCorrectTextColor(textcolor))
        self.setTextColorToLinks(sessionData.has_key("textcolortolinks"))

        if "locationName" in sessionData:
            loc = self.getOwnLocation()
            if not loc:
                loc = CustomLocation()
            self.setLocation( loc )
            loc.setName( sessionData["locationName"] )
            loc.setAddress( sessionData.get("locationAddress", "") )
        else:
            self.setLocation(None)

        #same as for the location
        if "roomName" in sessionData:
            room = self.getOwnRoom()
            if not room:
                room = CustomRoom()
            self.setRoom( room )
            room.setName( sessionData["roomName"] )
        else:
            self.setRoom(None)

        if sessionData.get("sDate",None) is not None:
            self.setStartDate(sessionData["sDate"],check,moveEntries=moveEntries)
        if sessionData.get("eDate",None) is not None:
            self.setEndDate(sessionData["eDate"],check)
        self._checkInnerSchedule()
        if sessionData.get("contribDuration","")!="":
            self._contributionDuration = sessionData.get("contribDuration")
        else:
            self._contributionDuration = timedelta(hours=int(sessionData.get("durHour",0)), minutes=int(sessionData.get("durMin",20)))
        self.notifyModification()

    def move(self, sDate):
        """
        Move a session from the old start date to a new start date, and
        it moves all the entries of the session as well, without date validations.
        """
        if sDate is not None:
            oldStartDate=self.startDate
            self.startDate=copy.copy(sDate)
            diff=self.startDate-oldStartDate
            # Check date to not be prior conference start date and to not surpass conference end date
            # The schedule is returning the datetime object as timezone aware relative to the conference
            # timezone.  Must adjust the startdate accordingly for comparison. JMF
            conftz = self.getConference().getTimezone()
            if self.getStartDate() < self.getConference().getSchedule().getStartDate() or \
                    self.getEndDate() > self.getConference().getSchedule().getEndDate():
                raise MaKaCError( _("Impossible to move the session because it would be out of the conference dates"))
            for entry in self.getSchedule().getEntries():
                if isinstance(entry,LinkedTimeSchEntry) and \
                        isinstance(entry.getOwner(), SessionSlot):
                    e = entry.getOwner()
                    e.move(e.getStartDate() + diff)
            self.getSchedule().reSchedule()
            self.getConference().getSchedule().reSchedule()
            self.notifyModification()

    def clone(self, deltaTime, conf, options):
        ses = Session()
        conf.addSession(ses,check=0)
        ses.setTitle(self.getTitle())
        ses.setDescription(self.getDescription())
        startDate = self.getStartDate() + deltaTime
        ses.setStartDate(startDate, check=1)
        ses.setDuration(dur=self.getDuration())

        if self.getOwnLocation() is not None:
            ses.addLocation(self.getOwnLocation().clone())
        if self.getOwnRoom() is not None:
            ses.setRoom(self.getOwnRoom().clone())
        ses.setColor(self.getColor())
        ses.setTextColor(self.getTextColor())
        ses.setTextColorToLinks(self.isTextColorToLinks())
        ses.setCode(self.getCode())
        ses.setContribDuration(dur=self.getContribDuration())
        ses.setScheduleType(self.getScheduleType())
        ses.setComments(self.getComments())

        # Access Control cloning
        if options.get("access", False) :
            ses.setProtection(self.getAccessController()._getAccessProtection())
            for mgr in self.getManagerList() :
                ses.grantModification(mgr)
            for user in self.getAllowedToAccessList() :
                ses.grantAccess(user)
            for domain in self.getDomainList():
                ses.requireDomain(domain)
            for coord in self.getCoordinatorList():
                ses.addCoordinator(coord)

        #slots in timeschedule
        for slot in self.getSlotList() :
            newslot = slot.clone(ses, options)
            ses.addSlot(newslot)
            ContextManager.setdefault("clone.unique_id_map", {})[slot.getUniqueId()] = newslot.getUniqueId()

        ses.notifyModification()

        return ses


    def setTitle( self, newTitle ):
        self.title = newTitle
        self.notifyModification()

    def getTitle( self ):
        return self.title

    def setDescription(self, newDescription ):
        self.description = newDescription
        self.notifyModification()

    def getDescription(self):
        return self.description

    def getCode(self):
        try:
            if self._code:
                pass
        except AttributeError:
            self._code=self.id
        return self._code

    def setCode(self,newCode):
        self._code=str(newCode).strip()

    def getColor(self):
        try:
            if self._color:
                pass
        except AttributeError:
            self._color="#e3f2d3"
        return self._color
    getBgColor=getColor

    def setColor(self,newColor):
        self._color=str(newColor).strip()
        self.notifyModification()
    setBgColor=setColor

    def getTextColor(self):
        try:
            if self._textColor:
                pass
        except AttributeError:
            self._textColor="#202020"
        return self._textColor

    def setTextColor(self,newColor):
        self._textColor=str(newColor).strip()
        self.notifyModification()

    def isTextColorToLinks(self):
        try:
            if self._textColorToLink:
                pass
        except AttributeError:
            self._textColorToLink=False
        return self._textColorToLink

    def setTextColorToLinks(self, v):
        self._textColorToLink=v
        self.notifyModification()

    def getStartDate(self):
        return self.startDate

    def getAdjustedStartDate(self,tz=None):
        if not tz:
            tz = self.getConference().getTimezone()
        if tz not in all_timezones:
            tz = 'UTC'
        return self.startDate.astimezone(timezone(tz))

    def verifyStartDate(self, sdate, check=2):
        """check parameter:
            0: no check at all
            1: check and raise error in case of problem (default)
            2: check and adapt the owner dates
        """

        conf=self.getConference()

        if conf is not None and sdate < conf.getSchedule().getStartDate():
            if check==1:
                raise ParentTimingError( _("The session starting date cannot be prior to the event starting date"), _("Session"))
            elif check==2:
                ContextManager.get('autoOps').append((self, "OWNER_START_DATE_EXTENDED",
                                conf, sdate.astimezone(timezone(conf.getTimezone()))))
                conf.setStartDate(sdate,check=0,moveEntries=0)

    def setStartDate(self,newDate,check=2,moveEntries=0):
        """
           moveEntries parameter:
            0: do not move inner slots
            1: move
            2: do not move but check that session is not out of the conference dates
        """

        if not newDate.tzname():
            raise MaKaCError("date should be timezone aware")
        if check != 0:
            self.verifyStartDate(newDate,check)
        oldSdate = self.getStartDate()
        try:
            tz = str(self.getStartDate().tzinfo)
        except:
            tz = 'UTC'
        diff = newDate - oldSdate
        self.startDate=copy.copy(newDate)
        if moveEntries == 1 and diff is not None and diff != timedelta(0):
            # If the start date changed, we move entries inside the timetable
            newDateTz = newDate.astimezone(timezone(tz))
            if oldSdate.astimezone(timezone(tz)).date() != newDateTz.date():
                entries = self.getSchedule().getEntries()[:]
            else:
                entries = self.getSchedule().getEntriesOnDay(newDateTz)[:]
            self.getSchedule().moveEntriesBelow(diff, entries)

        if moveEntries != 0 and self.getConference() and \
               not self.getConference().getEnableSessionSlots() and \
               self.getSlotList() != [] and \
               self.getSlotList()[0].getStartDate() != newDate:
            self.getSlotList()[0].startDate = newDate

        if check == 1:
            self._checkInnerSchedule()
        self.notifyModification()

    def _checkInnerSchedule( self ):
        self.getSchedule().checkSanity()

    def getEndDate(self):
        return self.startDate+self.duration

    ####################################
    # Fermi timezone awareness         #
    ####################################

    def getAdjustedEndDate(self,tz=None):
        return self.getAdjustedStartDate(tz) + self.duration

    ####################################
    # Fermi timezone awareness(end)    #
    ####################################

    def verifyEndDate(self, edate,check=1):
        """check parameter:
            0: no check at all
            1: check and raise error in case of problem
            2: check and adapt the owner dates
        """
        try:
            tz = timezone(self.getConference().getTimezone())
        except:
            tz = timezone('UTC')
        # compare end date with start date
        if edate<=self.getStartDate():
            if check == 1:
                raise MaKaCError( _("End date cannot be prior to the Start date"), _("Session"))
            if check == 2:
                self.setStartDate(edate)
        # check conference dates
        if (self.getConference()):
            conf=self.getConference()
            confStartDate = conf.getSchedule().getStartDate()
            confEndDate = conf.getSchedule().getEndDate()
            if conf is not None and (edate>confEndDate or edate<=confStartDate):
                if check==1:
                    raise ParentTimingError( _("The end date has to be between the event dates (%s - %s)")%\
                        (confStartDate.astimezone(tz).strftime('%Y-%m-%d %H:%M'),\
                        confEndDate.astimezone(tz).strftime('%Y-%m-%d %H:%M')),\
                        _("Session"))
                if check==2:
                    if edate>confEndDate:
                        ContextManager.get('autoOps').append((self, "OWNER_END_DATE_EXTENDED",
                                                              self.getConference(),
                                                              edate.astimezone(tz)))
                        self.getConference().setEndDate(edate)
                    if edate<=confStartDate:
                        ContextManager.get('autoOps').append((self, "OWNER_START_DATE_EXTENDED",
                                                              self.getConference(),
                                                              edate.astimezone(tz)))
                        self.getConference().setStartDate(edate)
        # check inner schedule
        if len(self.getSlotList()) != 0 and self.getSlotList()[-1].getSchedule().hasEntriesAfter(edate):
            raise TimingError( _("Cannot change end date: some entries in the session schedule end after the new date"), _("Session"))

    def setEndDate(self,newDate,check=2):
        if not newDate.tzname():
            raise MaKaCError("date should be timezone aware")
        if check != 0:
            self.verifyEndDate(newDate,check)
        self.duration=newDate-self.getStartDate()
        # A session is not always linked to a conference (for eg. at creation time)
        #if self.getConference() and not self.getConference().getEnableSessionSlots() and self.getSlotList()[0].getEndDate() != newDate:
        #    self.getSlotList()[0].duration = self.duration
        self.notifyModification()

    def setDates(self,sDate,eDate,check=1,moveEntries=0):
        if eDate<=sDate:
            tz = timezone(self.getConference().getTimezone())
            raise MaKaCError(_("The end date (%s) cannot be prior to the start date (%s)") % (eDate.astimezone(tz).strftime('%Y-%m-%d %H:%M'),sDate.astimezone(tz).strftime('%Y-%m-%d %H:%M')),_("Session"))
        self.setStartDate(sDate,check,moveEntries)
        self.setEndDate(eDate,check)
        self._checkInnerSchedule()

    def getDuration( self ):
        return self.duration

    def setDuration(self,hours=0,minutes=15,dur=0):
        if dur==0:
            dur = timedelta(hours=int(hours),minutes=int(minutes))
            if dur.seconds <= 0:
                raise MaKaCError( _("The duration cannot be less than zero"), _("Session"))
        self.duration = dur
        self.verifyEndDate(self.getEndDate())
        self.notifyModification()

    def getStartOnDay(self, day, tz=None):
        if not tz:
            tz = self.getConference().getTimezone()
        if type(day) is datetime:
            day = day.astimezone(timezone(tz))
        if day.date() < self.getStartDate().astimezone(timezone(tz)).date() or day.date() > self.getEndDate().astimezone(timezone(tz)).date() :
            return None
        minTime = self.getEndDate()
        for e in self.getSchedule().getEntriesOnDay(day) :
            if e.getStartDate() < minTime :
                minTime = e.getStartDate()
        if minTime == self.getEndDate() :
            minTime = day.replace(hour=8, minute=0)#datetime.combine(day,time(hour=8, minute=0))
            if minTime < self.getStartDate() :
                return self.getStartDate()
        return minTime

    def getEndOnDay(self, day, tz=None):
        if not tz:
            tz = self.getConference().getTimezone()
        if type(day) is datetime:
            day = day.astimezone(timezone(tz))
        if day.date() < self.getStartDate().astimezone(timezone(tz)).date() or day.date() > self.getEndDate().astimezone(timezone(tz)).date() :
            return None
        maxTime = self.getStartDate();
        for e in self.getSchedule().getEntriesOnDay(day) :
            if e.getEndDate() > maxTime :
                maxTime = e.getEndDate()
        if maxTime == self.getStartDate() :
            maxTime = day.replace(hour=19, minute=0)#datetime.combine(day,time(19,0))
            if maxTime > self.getEndDate() :
                return self.getEndDate()
        return maxTime

    def getLocationParent( self ):
        """
        Returns the object from which the room/location
        information should be inherited
        """
        return self.getConference()

    def getLocationList(self):
        """Method returning a list of "location" objects which contain the
            information about the different places the conference is gonna
            happen
        """
        return self.places

    def addLocation(self, newPlace):
        self.places.append( newPlace )
        self.notifyModification()

    def _resetConveners(self):
        try:
            if self._conveners:
                return
        except AttributeError:
            self._conveners=[]
            for oc in self.conveners:
                newConv=SessionChair()
                newConv.setDataFromAvatar(oc)
                self._addConvener(newConv)

    def getConvenerList(self):
        self._resetConveners()
        return self._conveners

    def getAllConvenerList(self):
        convenerList = set()
        for slot in self.getSlotList():
            for convener in slot.getConvenerList():
                convenerList.add(convener)
        return convenerList

    def _addConvener(self,newConv):
        if newConv in self._conveners:
            return
        try:
            if self._convenerGen:
                pass
        except AttributeError:
            self._convenerGen=Counter()
        id = newConv.getId()
        if id == "":
            id=int(self._convenerGen.newCount())
        newConv.includeInSession(self,id)
        self._conveners.append(newConv)
        self.notifyModification()

    def addConvener(self,newConv):
        self._resetConveners()
        self._addConvener(newConv)
        if isinstance(newConv, MaKaC.user.Avatar):
            conv.unlinkTo(self, "convener")

    def removeConvener(self,conv):
        self._resetConveners()
        if conv not in self._conveners:
            return
        #--Pending queue: remove pending Convener waiting to became manager if anything
        self.getConference().getPendingQueuesMgr().removePendingManager(conv)
        #--
        #--Pending queue: remove pending Convener waiting to became coordinator if anything
        self.getConference().getPendingQueuesMgr().removePendingCoordinator(conv)
        #--
        self._conveners.remove(conv)
        if isinstance(conv, MaKaC.user.Avatar):
            conv.linkTo(self, "convener")
        conv.delete()
        self.notifyModification()

    def recoverConvener(self, con):
        self.addConvener(con)
        con.recover()

    def getConvenerById(self,id):
        id=int(id)
        for conv in self._conveners:
            if conv.getId()==id:
                return conv
        return None

    def getConvenerText( self ):
        #to be removed
        try:
            if self.convenerText:
                pass
        except AttributeError, e:
            self.convenerText = ""
        return self.convenerText

    def setConvenerText( self, newText ):
        self.convenerText = newText.strip()

    def appendConvenerText( self, newText ):
        self.setConvenerText( "%s, %s"%(self.getConvenerText(), newText.strip()) )

    def addContribution(self, newContrib, id=None):
        """Registers the contribution passed as parameter within the session
            assigning it a unique id.
        """
        if self.hasContribution(newContrib):
            return
        self.getConference().addContribution(newContrib,id)
        self.contributions[newContrib.getId()]=newContrib
        newContrib.setSession(self)

        self.updateNonInheritingChildren(newContrib)
        for child in newContrib.getAccessController().getNonInheritingChildren():
            self.updateNonInheritingChildren(child)

        self.notifyModification()

    def hasContribution(self,contrib):
        return contrib.getSession()==self and \
                self.contributions.has_key(contrib.getId())

    def removeContribution(self,contrib):
        """Removes the indicated contribution from the session
        """
        if not self.hasContribution(contrib):
            return
        if contrib.isScheduled():
            # unschedule the contribution
            contrib._notify("contributionUnscheduled")
            sch=contrib.getSchEntry().getSchedule()
            sch.removeEntry(contrib.getSchEntry())
        del self.contributions[contrib.getId()]

        self.updateNonInheritingChildren(contrib, delete=True, propagate=False)
        for child in contrib.getAccessController().getNonInheritingChildren():
            self.updateNonInheritingChildren(child, delete=True, propagate=False)

        contrib.setSession(None)

        self.notifyModification()

    def newContribution( self, params = None, id=None ):
        c = Contribution()
        if params:
            c.setValues(params)
        self.addContribution( c, id )
        return c

    def getContributionById(self,id):
        id=str(id).strip()
        if self.contributions.has_key( id ):
            return self.contributions[ id ]
        return None

    def getContributionList( self ):
        return self.contributions.values()

    def getNumberOfContributions(self, only_scheduled=False):
        if only_scheduled:
            return len(filter(lambda c: c.isScheduled(), self.contributions.itervalues()))
        else:
            return len(self.contributions)

    def canIPAccess( self, ip ):
        if not self.__ac.canIPAccess( ip ):
            return False
        if self.getOwner() != None:
            return self.getOwner().canIPAccess(ip)
        return True

    def isProtected( self ):
        # tells if a session is protected or not
        return (self.hasProtectedOwner() + self.getAccessProtectionLevel()) > 0

    def getAccessProtectionLevel( self ):
        return self.__ac.getAccessProtectionLevel()

    def isItselfProtected( self ):
        return self.__ac.isItselfProtected()

    def hasAnyProtection( self ):
        """Tells whether a session has any kind of protection over it:
            access or domain protection.
        """
        if self.__ac.isProtected():
            return True
        if self.getDomainList():
            return True
        if self.getAccessProtectionLevel() == -1:
            return False

        return self.getOwner().hasAnyProtection()

    def hasProtectedOwner( self ):
        if self.getOwner() != None:
            return self.getOwner().isProtected()
        return False

    def setProtection( self, private ):
        self.__ac.setProtection( private )
        self.notify_protection_to_owner(self)

    def grantAccess( self, prin ):
        self.__ac.grantAccess( prin )
        if isinstance(prin, MaKaC.user.Avatar):
            prin.linkTo(self, "access")

    def revokeAccess( self, prin ):
        self.__ac.revokeAccess( prin )
        if isinstance(prin, MaKaC.user.Avatar):
            prin.unlinkTo(self, "access")

    def canView( self, aw ):
        """tells whether the specified user has access to the current object
            or any of its sub-objects
        """
        if self.canAccess( aw ):
            return True
        ### TODO: Replace this code when plugins allow extension points+notifications ##################
        from MaKaC.webinterface.rh.collaboration import RCCollaborationAdmin, RCCollaborationPluginAdmin
        if RCCollaborationAdmin.hasRights(user = aw.getUser()) or \
            RCCollaborationPluginAdmin.hasRights(user = aw.getUser(), plugins = "any"):
            return True
        ################################################################################################
        for contrib in self.getContributionList():
            if contrib.canView( aw ):
                return True
        return False

    def isAllowedToAccess( self, user ):
        if not user:
            return False
        if user in self.getCoordinatorList() or self.__ac.canUserAccess( user ) \
            or self.canUserModify( user ) or (not self.isItselfProtected() and self.getOwner().isAllowedToAccess(user)):
            return True
        return False

    def canAccess( self, aw ):
        # Allow harvesters (Invenio, offline cache) to access
        # protected pages
        if self.__ac.isHarvesterIP(aw.getIP()):
            return True
        #####################################################

        if not self.canIPAccess(aw.getIP()) and not self.canUserModify(aw.getUser()) and not self.isAllowedToAccess( aw.getUser() ):
            return False
        if not self.isProtected():
            return True
        flag = self.isAllowedToAccess( aw.getUser() )
        return flag or self.conference.canKeyAccess( aw )

    def grantModification( self, sb, sendEmail=True ):
        if isinstance(sb, SessionChair) or isinstance(sb, SlotChair):
            ah = AvatarHolder()
            results=ah.match({"email":sb.getEmail()}, exact=1)
            r=None
            for i in results:
                if sb.getEmail().lower().strip() in [j.lower().strip() for j in i.getEmails()]:
                    r=i
                    break
            if r is not None and r.isActivated():
                self.__ac.grantModification( r )
                r.linkTo(self, "manager")
            elif sb.getEmail() != "":
                modificationEmailGranted = self.__ac.grantModificationEmail(sb.getEmail())
                if modificationEmailGranted and sendEmail:
                    notif = pendingQueues._PendingManagerNotification( [sb] )
                    mail.GenericMailer.sendAndLog( notif, self.getConference() )
        else:
            self.__ac.grantModification( sb )
            if isinstance(sb, MaKaC.user.Avatar):
                sb.linkTo(self, "manager")

    def revokeModification( self, prin ):
        self.__ac.revokeModification( prin )
        if isinstance(prin, MaKaC.user.Avatar):
            prin.unlinkTo(self, "manager")

    def canModify( self, aw ):
        return self.canUserModify( aw.getUser() ) or self.getConference().canKeyModify( aw )

    def canUserModify( self, av ):
        """Tells whether a user is allowed to modify the current session:
            only if the user is granted to modify the session or the user
            can modify the corresponding conference.
        """
        return self.getConference().canUserModify( av ) or self.__ac.canModify( av )

    def getManagerList( self ):
        return self.__ac.getModifierList()

    def getAllowedToAccessList( self ):
        return self.__ac.getAccessList()

    def addMaterial( self, newMat ):
        newMat.setId( str(self.__materialGenerator.newCount()) )
        newMat.setOwner( self )
        self.materials[ newMat.getId() ] =  newMat
        self.notifyModification()

    def removeMaterial( self, mat ):
        if mat.getId() in self.materials.keys():
            mat.delete()
            self.materials[mat.getId()].setOwner(None)
            del self.materials[ mat.getId() ]
            self.notifyModification()
            return "done: %s"%mat.getId()
        elif mat.getId().lower() == 'minutes':
            self.removeMinutes()
            return "done: %s"%mat.getId()
        return "not done: %s"%mat.getId()

    def recoverMaterial(self, recMat):
    # Id must already be set in recMat.
        recMat.setOwner( self )
        self.materials[ recMat.getId() ] = recMat
        recMat.recover()
        self.notifyModification()

    def getMaterialRegistry(self):
        """
        Return the correct material registry for this type
        """
        from MaKaC.webinterface.materialFactories import SessionMFRegistry
        return SessionMFRegistry

    def getMaterialById( self, matId ):
        if matId.lower() == 'minutes':
            return self.getMinutes()
        elif self.materials.has_key(matId):
            return self.materials[ matId ]
        return None

    def getMaterialList( self ):
        return self.materials.values()

    def getAllMaterialList(self, sort=True):
        l = self.getMaterialList()
        if self.getMinutes():
            l.append( self.getMinutes() )
        if sort:
            l.sort(lambda x,y: cmp(x.getTitle(),y.getTitle()))
        return l

    def _setSchedule(self):
        self.__schedule=SessionSchedule(self)
        sl=self.getSlotList()
        for slot in self.getSlotList():
            self.__schedule.addEntry(slot.getSchEntry())

    def getSchedule( self ):
        try:
            if self.__schedule is None or not isinstance(self.__schedule,SessionSchedule):
                self._setSchedule()
        except AttributeError, e:
            self._setSchedule()
        return self.__schedule

    def getMasterSchedule( self ):
        return self.getOwner().getSchedule()

    def requireDomain( self, dom ):
        self.__ac.requireDomain( dom )

    def freeDomain( self, dom ):
        self.__ac.freeDomain( dom )

    def getDomainList( self ):
        return self.__ac.getRequiredDomainList()

    def setComments(self,comm):
        self._comments = comm.strip()

    def getComments(self):
        try:
            if self._comments:
                pass
        except AttributeError,e:
            self._comments=""
        return self._comments

    def createMinutes( self ):
        if self.getMinutes() != None:
            raise MaKaCError( _("The minutes for this session have already been created"), _("Session"))
        self.minutes = Minutes()
        self.minutes.setOwner( self )
        self.notifyModification()
        return self.minutes

    def removeMinutes( self ):
        if self.minutes is None:
            return
        self.minutes.delete()
        self.minutes.setOwner( None )
        self.minutes = None
        self.notifyModification()

    def recoverMinutes(self, min):
        self.removeMinutes() # To ensure that the current minutes are put in
                             # the trash can.
        self.minutes = min
        self.minutes.setOwner( self )
        min.recover()
        self.notifyModification()
        return self.minutes

    def getMinutes( self ):
        #To be removed
        try:
           if self.minutes:
            pass
        except AttributeError, e:
            self.minutes = None

        return self.minutes

    def _addCoordinator(self, av):
        if av is None or self._coordinators.has_key(av.getId()):
            return
        self._coordinators[av.getId()]=av
        if self.getConference() is not None:
            self.getConference().addSessionCoordinator(self,av)

    def getCoordinatorEmailList(self):
        try:
            return self._coordinatorsEmail
        except:
            self._coordinatorsEmail = []
        return self._coordinatorsEmail

    def _addCoordinatorEmail(self, email):
        if not email in self.getCoordinatorEmailList():
            self.getCoordinatorEmailList().append(email)

    def removeCoordinatorEmail(self, email):
        if email in self.getCoordinatorEmailList():
            if email in self.getCoordinatorEmailList():
                self.getCoordinatorEmailList().remove(email)
                self._p_changed = 1

    def addCoordinator( self, sb, sendEmail=True ):
        """Grants coordination privileges to user.

            Arguments:
                sb -- It can be either:
                        (MaKaC.user.Avatar) the user to which
                        coordination privileges must be granted.
                      or:
                        (MaKaC.conference.SessionChair) a non-existing which
                        has to become indico user before to be granted with privileges.
        """
        try:
            if self._coordinators:
                pass
        except AttributeError, e:
            self._coordinators=OOBTree()

        if isinstance(sb, SessionChair):
            ah = AvatarHolder()
            results=ah.match({"email":sb.getEmail()}, exact=1)
            r=None

            for i in results:
                if sb.getEmail().lower().strip() in [j.lower().strip() for j in i.getEmails()]:
                    r=i
                    break

            if r is not None and r.isActivated():

                self._addCoordinator(r)
                r.linkTo(self, "coordinator")
            else:
                self.getConference().getPendingQueuesMgr().addPendingCoordinator(sb)
        else:
            self._addCoordinator(sb)
            if isinstance(sb, MaKaC.user.Avatar):
                sb.linkTo(self, "coordinator")

    def removeCoordinator( self, av ):
        """Revokes coordination privileges to user.

           Arguments:
            av -- (MaKaC.user.Avatar) user for which coordination privileges
                    must be revoked
        """
        try:
            if self._coordinators:
                pass
        except AttributeError, e:
            self._coordinators=OOBTree()

        if av is None or not self._coordinators.has_key(av.getId()):
            return
        del self._coordinators[av.getId()]
        if isinstance(av, MaKaC.user.Avatar):
            av.unlinkTo(self, "coordinator")
        if self.getConference() is not None:
            self.getConference().removeSessionCoordinator(self,av)

    def isCoordinator( self, av ):
        """Tells whether the specified user is a coordinator of the session.

           Arguments:
            av -- (MaKaC.user.Avatar) user to be checked

           Return value: (boolean)
        """
        try:
            if self._coordinators:
                pass
        except AttributeError, e:
            self._coordinators=OOBTree()
        if (av is not None) and self._coordinators.has_key(av.getId()):
            return True
        ret = False
        if isinstance(av, MaKaC.user.Avatar):
            for email in av.getEmails():
                if email in self.getCoordinatorEmailList():
                    self.addCoordinator(av)
                    self.removeCoordinatorEmail(email)
                    ret = True
        return ret

    def hasConvenerByEmail(self, email):
        for convener in self.getConvenerList():
            if email == convener.getEmail():
                return True
        return False


    def getCoordinatorList( self ):
        """Return all users which have privileges to coordinate the session.

            Return value: (list)
        """
        try:
            if self._coordinators:
                pass
        except AttributeError, e:
            self._coordinators=OOBTree()

        return self._coordinators.values()

    def canCoordinate(self,aw, right=""):
        """Tells if a user has coordination privileges.

            Only session coordinators have coordination privileges over a
            session.

            Params:
                aw -- (MaKaC.accessControl.AccessWrapper) User access
                    information for which the coordination privileges must be
                    checked.

            Return value: (boolean)
        """
        if right != "":
            return self.isCoordinator(aw.getUser()) and self.getConference().hasSessionCoordinatorRight(right)
        return self.isCoordinator(aw.getUser())


    def getScheduleType(self):
        try:
            if self._ttType:
                pass
        except AttributeError:
            self._ttType=SlotSchTypeFactory.getDefaultId()
        return self._ttType

    def setScheduleType(self,t):
        try:
            if self._ttType:
                pass
        except AttributeError:
            self._ttType=SlotSchTypeFactory.getDefaultId()
        t=str(t).strip().lower()
        if t not in SlotSchTypeFactory.getIdList() or t==self._ttType:
            return
        self._ttType=t
        for slot in self.getSlotList():
            slot.setScheduleType(t)

    def getAccessController(self):
        return self.__ac


    def _cmpTitle( s1, s2 ):
        s1=s1.getTitle().lower().strip()
        s2=s2.getTitle().lower().strip()
        return cmp( s1, s2 )
    _cmpTitle=staticmethod(_cmpTitle)

class SessionSlot(Persistent, Fossilizable, Locatable):

    fossilizes(ISessionSlotFossil)

    def __init__(self,session,**sessionSlotData):
        self.session = session
        self.id = "not assigned"
        self.title = ""
        self.startDate=None
        self.duration = timedelta(minutes=1)
        self.places = []
        self.rooms = []
        self._conveners = []
        self._convenerGen=Counter()
        self._schedule=SlotSchTypeFactory.getDefaultKlass()(self)
        self._sessionSchEntry=LinkedTimeSchEntry(self)
        self._confSchEntry=LinkedTimeSchEntry(self)
        self._contributionDuration = None

    def getTimezone( self ):
        return self.getConference().getTimezone()

    def getLogInfo(self):
        data = {}
        data["id"] = self.id
        data["title"] = self.title
        data["session"] = self.session.getTitle()
        data["start date"] = self.startDate
        data["duration"] = self.duration
        i = 0
        for p in self.places :
            data["place %s"%i] = p.getName()
            i+=1
        i = 0
        for r in self.rooms :
            data["room %s"%i] = r.getName()
            i+=1
        for c in self._conveners :
            data["convener %s"%c.getId()] = c.getFullName()
        return data

    def clone(self,session, options):

        slot = SessionSlot(session)
        slot.session = session
        slot.setTitle(self.getTitle())
        timeDifference = session.getConference().getStartDate() - self.getSession().getConference().getStartDate()
        slot.setStartDate(self.getStartDate() + timeDifference)
        slot.setDuration(dur=self.getDuration(), check=2)

        #places
        if self.getOwnLocation() is not None:
            slot.setLocation(self.getOwnLocation().clone())
        #rooms
        if self.getOwnRoom() is not None:
            slot.setRoom(self.getOwnRoom().clone())

        #chairs = conveners
        for ch in self.getOwnConvenerList() :
            slot.addConvener(ch.clone())

        #populate the timetable
        if options.get("contributions", False) :
            for entry in self.getEntries() :
                if isinstance(entry, BreakTimeSchEntry) :
                    newentry = entry.clone(slot)
                    slot.getSchedule().addEntry(newentry,0)
                elif isinstance(entry, ContribSchEntry) :
                    contrib = entry.getOwner()
                    newcontrib = contrib.clone(session, options, timeDifference)
                    slot.getSchedule().addEntry(newcontrib.getSchEntry(),0)
                    ContextManager.setdefault("clone.unique_id_map", {})[contrib.getUniqueId()] = newcontrib.getUniqueId()

        slot.setContribDuration(0, 0, self.getContribDuration())
        slot.notifyModification(cleanCache = False)

        return slot

    def fit( self ):
        """
        sets the start date of the slot to the start date of the first son
        and the end date to the end date of the last son
        """
        sch = self.getSchedule()
        entries = sch.getEntries()
        if len(entries) > 0:
            self.setStartDate(entries[0].getStartDate(),0,0)
            self.setEndDate(sch.calculateEndDate(), check=0)

    def recalculateTimes( self, type, diff ):
        """
        recalculate and reschedule the contributions of the session slot with a time "diff" of separation.
        """
        if type=="duration":
            entries = self.getSchedule().getEntries()[:]
            i=0
            while i<len(entries):
                entry=entries[i]
                if i+1 == len(entries):
                    dur=self.getEndDate()-entry.getStartDate()
                else:
                    nextentry=entries[i+1]
                    dur=nextentry.getStartDate()-entry.getStartDate()-diff
                if dur<timedelta(0):
                    raise EntryTimingError( _("""With the time between entries you've chosen, the entry "%s" will have a duration less than zero minutes. Please, choose another time""")%entry.getTitle())
                entry.setDuration(dur=dur)
                i+=1
            if len(entries) != 0 and self.getEndDate() < entry.getEndDate():
                self.setEndDate(entry.getEndDate(),2)
        elif type=="startingTime":
            st = self.getStartDate()
            entries = self.getSchedule().getEntries()[:]
            for entry in entries:
                entry.setStartDate(st,0,0)
                # add diff to last item end date if and only if the item is
                # not a break
                #if not isinstance(entry, BreakTimeSchEntry):
                #    st=entry.getEndDate()+diff
                #else:
                #    st=entry.getEndDate()
                st=entry.getEndDate()+diff
            if len(entries) != 0 and self.getEndDate() < st:
                self.setEndDate(st,2)

    def setValues(self,data,check=2, moveEntriesBelow=0):
        """check parameter:
            0: no check at all
            1: check and raise error in case of problem
            2: check and adapt the owner dates
        """

        # In order to move the entries below, it is needed to know the diff (we have to move them)
        # and the list of entries to move. It's is needed to take those datas in advance because they
        # are going to be modified before the moving.
        if moveEntriesBelow == 1:
            oldStartDate=copy.copy(self.getStartDate())
            oldDuration=copy.copy(self.getDuration())
            i=self.getConfSchEntry().getSchedule().getEntries().index(self.getConfSchEntry())+1
            entriesList = self.getConfSchEntry().getSchedule().getEntries()[i:]
        self.title=data.get("title", "NO TITLE ASSIGNED")
        # Do we move all entries in the slot
        move = int(data.get("move",0))

        if "locationName" in data:
            loc = self.getOwnLocation()
            if not loc:
                loc = CustomLocation()
            self.setLocation( loc )
            loc.setName( data["locationName"] )
            loc.setAddress( data.get("locationAddress", "") )
        else:
            self.setLocation( None )

        if "roomName" in data:
            room = self.getOwnRoom()
            if not room:
                room = CustomRoom()
            self.setRoom( room )
            room.setName( data["roomName"] )
        else:
            self.setRoom( None )
        sDate = eDate = None
        confTZ = self.getOwner().getConference().getTimezone()
        if data.get("sDate",None) is not None:
            sd = data.get("sDate")
            sDate = timezone(confTZ).localize(datetime(sd.year,sd.month,sd.day,sd.hour,sd.minute))
        elif data.get("sYear","")!="" and data.get("sMonth","")!="" and \
                data.get("sDay","")!="" and data.get("sHour","")!="" and \
                data.get("sMinute","")!="":
            sDate = timezone(confTZ).localize(datetime(int(data["sYear"]),int(data["sMonth"]),
                                        int(data["sDay"]),int(data["sHour"]),
                                        int(data["sMinute"])))
        if data.get("eDate",None) is not None:
            ed = data.get("eDate")
            eDate = timezone(confTZ).localize(datetime(ed.year,ed.month,ed.day,ed.hour,ed.minute))
        elif data.get("eYear","")!="" and data.get("eMonth","")!="" and \
                data.get("eDay","")!="" and data.get("eHour","")!="" and \
                data.get("eMinute","")!="":
            eDate = timezone(confTZ).localize(datetime(int(data["eYear"]),int(data["eMonth"]),
                                        int(data["eDay"]),int(data["eHour"]),
                                        int(data["eMinute"])))
        if sDate != None and eDate != None:
            sDateUTC = sDate.astimezone(timezone('UTC'))
            eDateUTC = eDate.astimezone(timezone('UTC'))
            self.setDates(sDateUTC,eDateUTC,check,moveEntries=move)
        elif sDate != None:
            sDateUTC = sDate.astimezone(timezone('UTC'))
            self.setStartDate(sDateUTC,check,moveEntries=move)
        if data.get("durHours","")!="" and data.get("durMins","")!="":
            self.setDuration(hours=data["durHours"],minutes=data["durMins"],check=check)
        if data.get("contribDurHours","")!="" and data.get("contribDurMins","")!="":
            self.setContribDuration(int(data["contribDurHours"]),int(data["contribDurMins"]))
        elif data.get("contribDuration","")!="":
            self.setContribDuration(dur=data.get("contribDuration"))
        else:
            self.setContribDuration(None,None)
        conveners = data.get("conveners",None)
        if conveners is not None:
            self.clearConvenerList()
            for conv in conveners:
                sc = SlotChair()
                sc.setTitle(conv.getTitle())
                sc.setFirstName(conv.getFirstName())
                sc.setFamilyName(conv.getFamilyName())
                sc.setAffiliation(conv.getAffiliation())
                sc.setEmail(conv.getEmail())
                self.addConvener(sc)
        if moveEntriesBelow == 1:
            diff = (self.getStartDate() - oldStartDate) + (self.getDuration() - oldDuration)
            self.getSchedule().moveEntriesBelow(diff, entriesList)
        self._checkInnerSchedule()
        self.notifyModification()

    def _checkInnerSchedule( self ):
        self.getSchedule().checkSanity()

    def setContribDuration(self, hour=0, min=0, dur=None):
        self._contributionDuration = None
        if dur is not None:
            self._contributionDuration=dur
        elif hour != None and min != None:
            self._contributionDuration = timedelta(hours=hour,minutes=min)

    def getContribDuration(self):
        """
        Duration by default for contributions within the slots.
        """
        try:
            if self._contributionDuration:
                pass
        except AttributeError, e:
            self._contributionDuration = None
        return self._contributionDuration

    def notifyModification( self, cleanCache = True, cleanCacheEntries = False):
        self.getSession().notifyModification(cleanCache = False)
        if cleanCache:
            self.cleanCache(cleanCacheEntries)
        self._p_changed = 1

    def cleanCache(self, cleanCacheEntries = False):
        if not ContextManager.get('clean%s'%self.getUniqueId(), False):
            ScheduleToJson.cleanCache(self)
            ContextManager.set('clean%s'%self.getUniqueId(), True)
            if cleanCacheEntries:
                for entry in self.getSchedule().getEntries():
                    entry.getOwner().cleanCache(cleanConference = False)

    def getLocator( self ):
        l=self.getSession().getLocator()
        l["slotId"]=self.getId()
        return l

    def getConference( self ):
        return self.getSession().getConference()

    def getSession(self):
        return self.session

    def getOwner( self ):
        return self.session

    def _setSchedule(self,klass):
        old_sch=self.getSchedule()
        self._schedule=klass(self)
        #after removing old entries, one could try to fit them into the new
        #   schedule, but there are several things to consider which are left
        #   for later implementation (breaks, entries not fitting in the
        #   slots,...)
        while len(old_sch.getEntries())>0:
            entry=old_sch.getEntries()[0]
            old_sch.removeEntry(entry)
        self.notifyModification()

    def getSchedule(self):
        return self._schedule

    def getMasterSchedule( self ):
        return self.getOwner().getSchedule()

    def getConfSchEntry( self ):
        try:
            if self._confSchEntry:
                pass
        except AttributeError:
            self._confSchEntry=LinkedTimeSchEntry(self)
        return self._confSchEntry

    def getSessionSchEntry( self ):
        try:
            if self._sessionSchEntry:
                pass
        except AttributeError:
            self._sessionSchEntry=self._schEntry
        return self._sessionSchEntry

    def setId( self, newId ):
        self.id=str(newId)
        self.notifyModification()

    def getId( self ):
        return self.id

    def getUniqueId( self ):
        """Returns (string) the unique identiffier of the item.
           Used mainly in the web session access key table"""
        return "%sl%s" % (self.getSession().getUniqueId(),self.id)

    def setTitle( self, newTitle ):
        self.title=newTitle
        self.notifyModification()

    def getTitle( self ):
        try:
            if self.title:
                pass
        except AttributeError,e:
            self.title=""
        return self.title

    def getFullTitle( self ):
        return self.getSession().getTitle() + (": " + self.getTitle() if self.getTitle() else "")

    def getName(self):
        return "slot %s"%self.getId()

    def getDescription(self):
        return self.getSession().getDescription()

    def setDates(self,sDate,eDate,check=2,moveEntries=0):
        """check parameter:
            0: no check at all
            1: check and raise error in case of problem
            2: check and adapt the owner dates"""

        if sDate>eDate:
            raise MaKaCError(_("End date cannot be prior to Start date"),_("Slot"))

        self.setStartDate(sDate, check, moveEntries, checkDuration=False)
        self.setDuration(0, 0, 0, eDate-sDate, check)
        self.notifyModification()

    def getEntries(self):
        entriesList = self.getSchedule().getEntries()
        return entriesList

    def move(self, sDate):
        diff=sDate-self.startDate
        self.startDate = sDate
        for slotEntry in self.getSchedule().getEntries():
            if isinstance(slotEntry, BreakTimeSchEntry):
                slotEntry.startDate = slotEntry.getStartDate() + diff
            else:
                se = slotEntry.getOwner()
                se.startDate = se.getStartDate() + diff
        self.getSchedule().reSchedule()

    def verifyStartDate(self, sDate,check=2):
        """check parameter:
            0: no check at all
            1: check and raise error in case of problem
            2: check and adapt the owner dates"""

        tz = timezone(self.getConference().getTimezone())

        if sDate < self.getSession().getStartDate():
            if check == 1:
                raise ParentTimingError(_("The slot \"%s\" cannot start (%s) before its parent session starts (%s)")%\
                    (self.getTitle(), sDate.astimezone(tz).strftime('%Y-%m-%d %H:%M'),\
                    self.getSession().getStartDate().astimezone(tz).strftime('%Y-%m-%d %H:%M')),\
                    _("Slot"))
            elif check == 2:
                self.getSession().setStartDate(sDate, check, 0)

    def setStartDate(self,sDate,check=2,moveEntries=0,checkDuration=True):
        """check parameter:
            0: no check at all
            1: check and raise error in case of problem
            2: check and adapt the owner dates"""
        if sDate is None:
            return
        if not sDate.tzname():
            raise MaKaCError("date should be timezone aware")
        if check != 0:
            #If not using .fit() at the end of this method, comment it out
            #if self.getSession().getStartDate() > sDate:
            #    self.getSession().duration += self.getSession().getStartDate() - sDate
            self.verifyStartDate(sDate,check)

        # calculate the difference betwwen old and new date
        difference = None
        if self.startDate is not None:
            difference = sDate - self.getStartDate()

        self.startDate=copy.copy(sDate)

        if difference != None and difference != timedelta(0) and moveEntries:
            ContextManager.get('autoOps').append((self, "ENTRIES_MOVED",
                                                  self, sDate.astimezone(timezone(self.getTimezone()))))
            self.getSchedule().moveEntriesBelow(difference,self.getSchedule().getEntries()[:])

        if self.getConference() and not self.getConference().getEnableSessionSlots() and self.getSession().getStartDate() != sDate:
            self.getSession().setStartDate(sDate, check, 0)
        if check != 0 and self.getSession() and checkDuration:
            self.verifyDuration(self.getDuration(), check=check)

        # synchronize with other timetables
        self.getSessionSchEntry().synchro()
        self.getConfSchEntry().synchro()
        self.getSession().fit()
        self.notifyModification()

    def setEndDate(self,eDate,check=2):
        if not eDate.tzname():
            raise MaKaCError("date should be timezone aware")
        if check != 0:
            self.verifyDuration(eDate-self.startDate, check)
        self.setDuration(dur=eDate-self.startDate,check=check)
        if self.getConference() and not self.getConference().getEnableSessionSlots() and self.getSession().getEndDate() != eDate:
            self.getSession().setEndDate(eDate, check)
        self.getSession().fit()
        self.notifyModification()

    def getStartDate( self ):
        return self.startDate

    def getAdjustedStartDate(self,tz=None):
        if not tz:
            tz = self.getConference().getTimezone()
        if tz not in all_timezones:
            tz = 'UTC'
        return self.startDate.astimezone(timezone(tz))

    def getEndDate( self ):
        if self.startDate is None:
            return None
        return self.startDate+self.duration

    def getAdjustedEndDate( self, tz=None ):
        if not tz:
            tz = self.getConference().getTimezone()
        if tz not in all_timezones:
            tz = 'UTC'
        if self.getEndDate():
            return self.getEndDate().astimezone(timezone(tz))
        return None

    def getDuration( self ):
        return self.duration

    def isMoreThanDay(self):
        if self.getDuration() >= timedelta(days=1):
            return True
        return False

    def verifyDuration(self, dur, check=1):
        """check parameter:
            0: no check at all
            1: check and raise error in case of problem
            2: check and adapt the owner dates"""

        tz = timezone(self.getConference().getTimezone())
        if dur <= timedelta(0):
            raise MaKaCError( _("The duration cannot be less than zero"), _("Slot"))
        if dur.days > 1:
            raise MaKaCError( _("The duration cannot be more than one day"), _("Slot"))
        if self.startDate is not None:
            sessionStartDate = self.getSession().getStartDate()
            sessionEndDate = self.getSession().getEndDate()
            # end date has to be between the session dates
            eDate = self.startDate + dur
            if eDate > sessionEndDate:
                if check==1:
                    raise EntryTimingError(_("The session slot cannot end (%s) after its parent session (%s)") \
                            % (eDate.astimezone(tz).strftime('%Y-%m-%d %H:%M'),\
                            sessionEndDate.astimezone(tz).strftime('%Y-%m-%d %H:%M')),\
                            _("Slot"))
                elif check==2:
                    ContextManager.get('autoOps').append((self, "OWNER_END_DATE_EXTENDED",
                                                          self.getSession(), eDate.astimezone(tz)))
                    self.getSession().setEndDate(eDate,check)
            if eDate.astimezone(tz).date() > self.startDate.astimezone(tz).date():
                raise TimingError( _("The time slot must end on the same day it has started"), _("Slot"))
            # do not modify if slot entries will be affected
            sch = self.getSchedule()
            entries = sch.getEntries()
            if entries != []:
                if eDate < sch.calculateEndDate():
                    raise TimingError(_("The session slot cannot end at (%s) because there is a contribution (%s) ending after that time. ")%\
                        (eDate.astimezone(tz).strftime('%Y-%m-%d %H:%M'),\
                        sch.calculateEndDate().astimezone(tz).strftime('%Y-%m-%d %H:%M')),\
                        _("Slot"))

    def setDuration(self, days=0,hours=0,minutes=0,dur=0,check=1):
        """check parameter:
            0: no check at all
            1: check and raise error in case of problem
            2: check and adapt the owner dates"""

        if dur==0:
            dur = timedelta(days=int(days),hours=int(hours),minutes=int(minutes))
        if dur==0 and check==2:
            ContextManager.get('autoOps').append((self, "DURATION_SET",
                                                  self, 1))
            dur = timedelta(minutes=1)
        if dur > timedelta(days=1) and check==2:
            pass#dur = timedelta(days=1)
        if check != 0:
            self.verifyDuration(dur, check)
        self.duration = dur
        self.getSessionSchEntry().synchro()
        self.getConfSchEntry().synchro()
        self.getSession().fit()
        self.notifyModification()

    def getLocationParent( self ):
        """
        Returns the object from which the room/location
        information should be inherited
        """
        return self.session.conference

    def delete(self):
        self.getSchedule().clear()
        if self.getSession() is not None:
            self.getSession().removeSlot(self)
            self.session=None
        TrashCanManager().add(self)

    def recover(self):
        TrashCanManager().remove(self)

    def getAccessController( self ):
        return self.getSession().getAccessController()

    def canAccess(self,aw):
        return self.getSession().canAccess(aw)

    def canView(self,aw):
        return self.getSession().canView(aw)

    def isProtected(self):
        return self.getSession().isProtected()

    def getAccessKey( self ):
        return self.getSession().getAccessKey()

    def setScheduleType(self,id):
        id=str(id).strip().lower()
        currentId=SlotSchTypeFactory.getId(self.getSchedule())
        if id not in SlotSchTypeFactory.getIdList() or id==currentId:
            return
        self._setSchedule(SlotSchTypeFactory.getScheduleKlass(id))

    def getConvenerList(self):
        try:
            if self._conveners:
                pass
        except AttributeError:
            self._conveners = []
        if self._conveners == []:
            return self.getSession().getConvenerList()
        return self._conveners

    def addConvener(self,newConv):
        if newConv in self._conveners:
            return
        try:
            if self._convenerGen:
                pass
        except AttributeError:
            self._convenerGen=Counter()
        id = newConv.getId()
        if id == "":
            id=int(self._convenerGen.newCount())
        newConv.includeInSlot(self,id)
        self._conveners.append(newConv)
        self.notifyModification()

    def removeConvener(self,conv):
        if conv not in self._conveners:
            return
        self._conveners.remove(conv)
        conv.delete()
        self.notifyModification()

    def recoverConvener(self, con):
        self.addConvener(con)
        con.recover()

    def getConvenerById(self,id):
        id=int(id)
        for conv in self._conveners:
            if conv.getId()==id:
                return conv
        return None

    def getOwnConvenerList(self):
        try:
            if self._conveners:
                pass
        except AttributeError:
            self._conveners = []
        return self._conveners

    def clearConvenerList(self):
        while len(self.getOwnConvenerList()) > 0:
            self._conveners.pop()
        self.notifyModification()

    def getColor(self):
        res=""
        if self.getSession() is not None:
            res=self.getSession().getColor()
        return res

    def getTextColor(self):
        res=""
        if self.getSession() is not None:
            res=self.getSession().getTextColor()
        return res

    def getAllMaterialList(self, sort=True):
        return self.getSession().getAllMaterialList(sort=sort)


class ContributionParticipation(Persistent, Fossilizable):

    fossilizes(IContributionParticipationFossil, IContributionParticipationMinimalFossil,\
               IContributionParticipationTTDisplayFossil,\
               IContributionParticipationTTMgmtFossil)

    def __init__( self ):
        self._contrib = None
        self._id = ""
        self._firstName = ""
        self._surName = ""
        self._email = ""
        self._affiliation = ""
        self._address = ""
        self._phone = ""
        self._title = ""
        self._fax = ""

    def _notifyModification( self ):
        if self._contrib != None:
            self._contrib.notifyModification()

    def setValues(self, data):
        self.setFirstName(data.get("firstName", ""))
        self.setFamilyName(data.get("familyName",""))
        self.setAffiliation(data.get("affilation",""))
        self.setAddress(data.get("address",""))
        self.setEmail(data.get("email",""))
        self.setFax(data.get("fax",""))
        self.setTitle(data.get("title",""))
        self.setPhone(data.get("phone",""))
        self._notifyModification()

    def getValues(self):
        data={}
        data["firstName"]=self.getFirstName()
        data["familyName"]=self.getFamilyName()
        data["affilation"]=self.getAffiliation()
        data["address"]=self.getAddress()
        data["email"]=self.getEmail()
        data["fax"]=self.getFax()
        data["title"]=self.getTitle()
        data["phone"]=self.getPhone()
        return data

    def clone(self):
        part = ContributionParticipation()
        part.setValues(self.getValues())
        return part

    def setDataFromAvatar(self,av):
    # av is an Avatar object.
        if av is None:
            return
        self.setFirstName(av.getName())
        self.setFamilyName(av.getSurName())
        self.setEmail(av.getEmail())
        self.setAffiliation(av.getOrganisation())
        self.setAddress(av.getAddress())
        self.setPhone(av.getTelephone())
        self.setTitle(av.getTitle())
        self.setFax(av.getFax())
        self._notifyModification()

    def setDataFromOtherCP(self,cp):
    # cp is a ContributionParticipation object.
        if cp is None:
            return
        self.setFirstName(cp.getFirstName())
        self.setFamilyName(cp.getFamilyName())
        self.setEmail(cp.getEmail())
        self.setAffiliation(cp.getAffiliation())
        self.setAddress(cp.getAddress())
        self.setPhone(cp.getPhone())
        self.setTitle(cp.getTitle())
        self.setFax(cp.getFax())
        self._notifyModification()

    def includeInContribution( self, contrib, id ):
        if self.getContribution() == contrib and self.getId()==id.strip():
            return
        self._contrib = contrib
        self._id = id

    def delete( self ):
        self._contrib = None
        TrashCanManager().add(self)

    def recover(self):
        TrashCanManager().remove(self)

    def setId(self, newId):
        self._id = newId

    def getId( self ):
        return self._id

    def getContribution( self ):
        return self._contrib

    def getConference(self):
        return self._contrib.getConference()

    def getLocator(self):
        if self.getContribution() is None:
            return None
        loc=self.getContribution().getLocator()
        loc["authId"]=self.getId()
        return loc

    def _unindex(self):
        contrib=self.getContribution()
        if contrib is not None:
            conf=contrib.getConference()
            if conf is not None:
                conf.unindexAuthor(self)
                conf.unindexSpeaker(self)

    def _index(self):
        contrib=self.getContribution()
        if contrib is not None:
            conf=contrib.getConference()
            if conf is not None:
                conf.indexAuthor(self)
                conf.indexSpeaker(self)

    @Updates ('MaKaC.conference.ContributionParticipation', 'firstName')
    def setFirstName( self, newName ):
        tmp=newName.strip()
        if tmp==self._firstName:
            return
        self._unindex()
        self._firstName=tmp
        self._index()
        self._notifyModification()

    def getFirstName( self ):
        return self._firstName

    def getName( self ):
        return self._firstName


    @Updates ('MaKaC.conference.ContributionParticipation', 'familyName')
    def setFamilyName( self, newName ):
        tmp=newName.strip()
        if tmp==self._surName:
            return
        self._unindex()
        self._surName=tmp
        self._index()
        self._notifyModification()

    def getFamilyName( self ):
        return self._surName

    def getSurName( self ):
        return self._surName


    @Updates ('MaKaC.conference.ContributionParticipation', 'email')
    def setEmail( self, newMail ):
        tmp=newMail.strip()
        if tmp==self._email:
            return
        self._unindex()
        self._email=newMail.strip()
        self._index()
        self._notifyModification()

    def getEmail( self ):
        return self._email

    @Updates ('MaKaC.conference.ContributionParticipation', 'affiliation')
    def setAffiliation( self, newAffil ):
        self._affiliation = newAffil.strip()
        self._notifyModification()

    def getAffiliation( self ):
        if self._affiliation.lower() == "unknown":
            return ""
        return self._affiliation

    @Updates ('MaKaC.conference.ContributionParticipation', 'address')
    def setAddress( self, newAddr ):
        self._address = newAddr.strip()
        self._notifyModification()

    def getAddress( self ):
        return self._address

    @Updates ('MaKaC.conference.ContributionParticipation', 'telephone')
    def setPhone( self, newPhone ):
        self._phone = newPhone.strip()
        self._notifyModification()

    def getPhone( self ):
        return self._phone

    @Updates ('MaKaC.conference.ContributionParticipation', 'title')
    def setTitle( self, newTitle ):
        self._title = newTitle.strip()
        self._notifyModification()

    def getTitle( self ):
        return self._title

    @Updates ('MaKaC.conference.ContributionParticipation', 'fax')
    def setFax( self, newFax ):
        self._fax = newFax.strip()
        self._notifyModification()

    def getFax( self ):
        try:
            if self._fax:
                pass
        except AttributeError:
            self._fax=""
        return self._fax

    def getDirectFullName( self ):
        res = self.getDirectFullNameNoTitle()
        if self.getTitle() != "":
            res = "%s %s"%( self.getTitle(), res )
        return res

    def getDirectFullNameNoTitle( self, upper = True ):
        return ("%s %s"%(self.getFirstName(), self.getFamilyName().upper() if upper else self.getFamilyName())).strip()

    def getFullName( self ):
        res = self.getFullNameNoTitle()
        if self.getTitle() != "":
            res = "%s %s"%( self.getTitle(), res )
        return res

    def getFullNameNoTitle( self ):
        res = self.getFamilyName().decode('utf-8').upper().encode('utf-8')
        if self.getFirstName() != "":
            if res.strip() != "":
                res = "%s, %s"%( res, self.getFirstName() )
            else:
                res = self.getFirstName()
        return res

    def getAbrName(self):
        res = self.getFamilyName()
        if self.getFirstName() != "":
            if res != "":
                res = "%s, "%res
            res = "%s%s."%(res, self.getFirstName()[0].upper())
        return res

    def isSubmitter(self):
        if self.getContribution() is None:
            return False
        return self.getContribution().canUserSubmit(self)

    def isPendingSubmitter(self):
        if self.getContribution() is None:
            return False
        if self.getContribution().getConference() is None:
            return False
        return self.getContribution().getConference().getPendingQueuesMgr().isPendingSubmitter(self)

    def _cmpFamilyName( cp1, cp2 ):
        o1 = "%s %s"%(cp1.getFamilyName(), cp1.getFirstName())
        o2 = "%s %s"%(cp2.getFamilyName(), cp2.getFirstName())
        o1=o1.lower().strip()
        o2=o2.lower().strip()
        return cmp( o1, o2 )
    _cmpFamilyName=staticmethod(_cmpFamilyName)


class AuthorIndex(Persistent):

    def __init__(self):
        self._idx=OOBTree()

    def _getKey(self,author):
        k = "%s %s %s"%(author.getFamilyName().lower(),author.getFirstName().lower(),author.getEmail().lower())
        return k.strip()

    def index(self,author):
        key=self._getKey(author)
        if not self._idx.has_key(key):
            self._idx[key]=[]
        l = self._idx[key]
        l.append(author)
        self._idx[key] = l
        self.notifyModification()

    def unindex(self,author):
        key=self._getKey(author)
        if self._idx.has_key(key):
            if author in self._idx[key]:
                l = self._idx[key]
                l.remove(author)
                self._idx[key] = l
                if len(self._idx[key])<=0:
                    del self._idx[key]
                self.notifyModification()

    def getParticipations(self):
        return self._idx.values()

    def getById(self, id):
        return self._idx.get(id,None)

    def getByAuthorObj(self, auth):
        return self.getById(self._getKey(auth))

    def getParticipationKeys(self):
        return self._idx.keys()

    def notifyModification(self):
        self._idx._p_changed = 1
        self._p_changed = 1

    def iteritems(self):
        return self._idx.iteritems()

    def match(self, criteria, exact=0):
        self._options = ['organisation', 'surName', 'name', 'email']
        l = []
        for item in self.getParticipations():
            if len(item)>0:
                ok = []
                for f,v in criteria.items():
                    if f == 'organisation' and v != '':
                        if  (exact == 0 and item[0].getAffiliation().lower().find(v.lower()) == -1) or (exact == 1 and item[0].getAffiliation().lower() != v.lower()):
                            ok.append(False)
                        else:
                            ok.append(True)
                    if f == 'surName' and v!= '':
                        if (exact == 0 and item[0].getSurName().lower().find(v.lower()) == -1) or (exact == 1 and item[0].getSurName().lower() != v.lower()):
                            ok.append(False)
                        else:
                            ok.append(True)
                    if f == 'name' and v!= '':
                        if (exact == 0 and item[0].getName().lower().find(v.lower()) == -1) or (exact == 1 and item[0].getName().lower() != v.lower()):
                            ok.append(False)
                        else:
                            ok.append(True)
                    if f == 'email' and v!= '':
                        if (exact == 0 and item[0].getEmail().lower().find(v.lower()) == -1) or (exact == 1 and item[0].getEmail().lower() != v.lower()):
                            ok.append(False)
                        else:
                            ok.append(True)
                if len(ok) > 0 and not False in ok:
                    l.append(item[0])
        return l

class _AuthIdx(Persistent):

    def __init__(self,conf):
        self._conf=conf
        self._idx=OOBTree()

    def _getKey(self,auth):
        return "%s %s"%(auth.getFamilyName().lower(),auth.getFirstName().lower())

    def index(self,auth):
        if auth.getContribution() is None:
            raise MaKaCError( _("Cannot index an author of a contribution which has not been included in a Conference"), _("Author Index"))
        if auth.getContribution().getConference()!=self._conf:
            raise MaKaCError( _("cannot index an author of a contribution which does not belong to this Conference"), _("Author Index"))
        key=self._getKey(auth)
        contribId=str(auth.getContribution().getId())
        if not self._idx.has_key(key):
            self._idx[key]=OIBTree()
        if not self._idx[key].has_key(contribId):
            self._idx[key][contribId]=0
        self._idx[key][contribId]+=1

    def unindex(self,auth):
        if auth.getContribution() is None:
            raise MaKaCError( _("Cannot unindex an author of a contribution which is not included in a conference"), _("Author Index"))
        if auth.getContribution().getConference()!=self._conf:
            raise MaKaCError( _("Cannot unindex an author of a contribution which does not belong to this conference"), _("Author Index"))
        key=self._getKey(auth)
        if not self._idx.has_key(key):
            return
        contribId=str(auth.getContribution().getId())
        self._idx[key][contribId]-=1
        if self._idx[key][contribId]<=0:
            del self._idx[key][contribId]
        if len(self._idx[key])<=0:
            del self._idx[key]

    def match(self,query):
        query=query.lower().strip()
        res=OISet()
        for k in self._idx.keys():
            if k.find(query)!=-1:
                res=union(res,self._idx[k])
        return res


class _PrimAuthIdx(_AuthIdx):

    def __init__(self,conf):
        _AuthIdx.__init__(self,conf)
        for contrib in self._conf.getContributionList():
            for auth in contrib.getPrimaryAuthorList():
                self.index(auth)

class Contribution(CommonObjectBase, Locatable):
    """This class implements a conference contribution, being the concrete
        contributes of the conference participants. The class contains
        necessary attributes to store contribution basic meta data and provides
        the useful operations to access and manage them. A contribution can be
        attached either to a session or to a conference.
    """

    fossilizes(IContributionFossil, IContributionWithSpeakersFossil,\
                IContributionWithSubContribsFossil)

    def __init__(self,**contribData):
        self.parent = None
        self._session=None
        self.id = ""
        self.title = ""
        self._fields = {}
        self.description = ""
        self.startDate=None
        self.duration = timedelta(0)
        self.speakers = []
        self.speakerText = ""
        self.place = None
        self.room = None
        self._boardNumber=""
        self._resetSchEntry()
        self.__ac = AccessController(self)
        self.materials = {}
        self.__materialGenerator = Counter()
        self._subConts = []
        self.__subContGenerator = Counter()
        self.paper = None
        self.slides = None
        self.video = None
        self.poster = None
        self.minutes = None
        self.reviewing = None
        self._authorGen = Counter()
        self._authors = OOBTree()
        self._primaryAuthors = []
        self._coAuthors = []
        self._speakers = []
        self._track = None
        self._type = None
        self._status=ContribStatusNotSch(self)
        #List of allowed users to submit material
        self._submitters=[]
        self._submittersEmail=[]
        self._modificationDS = nowutc()
        self._keywords = ""
        self._reviewManager = ReviewManager(self)

    def __str__(self):
        if self.parent:
            parentId = self.parent.getId()
        else:
            parentId = None
        return "<Contribution %s:%s@%s>" % (parentId, self.getId(), hex(id(self)))

    def getTimezone( self ):
        return self.getConference().getTimezone()

    def getReviewManager(self):
        if not hasattr(self, "_reviewManager"):
            self._reviewManager = ReviewManager(self)
        return self._reviewManager

    def updateNonInheritingChildren(self, elem, delete=False):
        self.getAccessController().updateNonInheritingChildren(elem, delete)
        self.notify_protection_to_owner(elem, delete)

    def notify_protection_to_owner(self, elem, delete=False):
        self.getOwner().updateNonInheritingChildren(elem, delete)

    def getKeywords(self):
        try:
            return self._keywords
        except:
            self._keywords = ""
            return ""

    def setKeywords(self, keywords):
        if type(keywords) is list:
            self._keywords = keywords[0]
        else:
            self._keywords = keywords
        self.notifyModification(cleanCache = False)

    def getFields( self ):
        try:
            return self._fields
        except:
            self._fields = {}
            try:
                if self.summary != "":
                    self._fields["summary"] = self.summary
                del self.summary
            except:
                pass
            return self._fields

    def removeField( self, field ):
        if self.getFields().has_key(field):
            del self.getFields()[field]
            self.notifyModification()

    def setField( self, field, value ):
        try:
            self.getFields()[field] = value
            self.notifyModification()
        except:
            pass

    def getField( self, field ):
        if self.getFields().has_key(field):
            value = self.getFields()[field]
            if type(value) is list:
                return "".join(value)
            elif value is None:
                return ""
            else:
                return value
        else:
            return ""

    def getLogInfo(self):
        data = {}
        data["subject"] = self.getTitle()
        data["id"] = self.id
        data["title"] = self.title
        data["parent title"] = self.parent.getTitle()
        if self._session is not None :
            data["session title"] = self._session.getTitle()
        data["description"] = self.description
        if self.getConference():
            afm = self.getConference().getAbstractMgr().getAbstractFieldsMgr()
            for f in afm.getFields():
                id = f.getId()
                data[id] = self.getField(id)
        data["start date"] = "%s"%self.startDate
        data["duration"] = "%s"%self.duration
        if self._track is not None :
            data["track"] = self._track.getTitle()
        if self._type is not None :
            data["type"] = self._type
        data["speaker text"] = self.speakerText
        if self.place is not None :
            data["place"] = self.place.getName()
        if self.room is not None :
            data["room"] = self.room.getName()
        data["board number"] = self._boardNumber
        for sc in self.getSubContributionList() :
            data["subcontribution %s"%sc.getId()] = sc.getTitle()
        for pa in self._primaryAuthors :
            data["primary author %s"%pa.getId()] = pa.getFullName()
        for ca in self._coAuthors :
            data["co-author %s"%ca.getId()] = ca.getFullName()
        for sp in self._speakers :
            data["speaker %s"%sp.getId()] = sp.getFullName()
        for s in self.getSubmitterList():
            if isinstance(s, MaKaC.user.Avatar):
                data["submitter"] = s.getFullName()
            else:
                data["submitter"] = s.getName()
        return data


    def setValues( self, data, check=2, moveEntriesBelow=0):
        """Sets all the values of the current contribution object from a
            dictionary containing the following key-value pairs:
                title-(str)
                description-(str)
                locationName-(str) => name of the location, if not specified
                        it will be set to the parent location name.
                locationAddress-(str)
                roomName-(str) => name of the room, if not specified it will
                    be set to the parent room name.
                year, month, day, sHour, sMinute - (str) => components of the
                        starting date of the session, if not specified it will
                        be set to now.
                durationHours, durationMinutes - (str)
                speakers - (str)
                check parameter:
                    0: no check at all
                    1: check and raise error in case of problem
                    2: check and adapt the owner dates
                moveEntries:
                    0: no move
                    1: moveEntries below the contribution
           Please, note that this method sets ALL values which means that if
            the given dictionary doesn't contain any of the keys the value
            will set to a default value.
        """

        # In order to move the entries below, it is needed to know the diff (we have to move them)
        # and the list of entries to move. It's is needed to take those datas in advance because they
        # are going to be modified before the moving.
        if moveEntriesBelow == 1:
            oldStartDate=copy.copy(self.getStartDate())
            oldDuration=copy.copy(self.getDuration())
            i=self.getSchEntry().getSchedule().getEntries().index(self.getSchEntry())+1
            entriesList = self.getSchEntry().getSchedule().getEntries()[i:]
        if data.has_key("title"):
            self.setTitle(data["title"])
        if data.has_key("keywords"):
            self.setKeywords(data["keywords"])
        if data.has_key("description"):
            self.setDescription(data["description"])
        if data.has_key("type") and self.getConference():
            self.setType(self.getConference().getContribTypeById(data["type"]))
        if self.getConference():
            afm = self.getConference().getAbstractMgr().getAbstractFieldsMgr()
            for f in afm.getFields():
                id = f.getId()
                if data.has_key("f_%s"%id):
                    self.setField(id, data["f_%s"%id])

        if "locationName" in data:
            loc=self.getOwnLocation()
            if not loc:
                loc=CustomLocation()
            self.setLocation(loc)
            loc.setName(data["locationName"])
            loc.setAddress(data.get("locationAddress", ""))
        else:
            self.setLocation(None)

        #same as for the location
        if "roomName" in data:
            room=self.getOwnRoom()
            if not room:
                room=CustomRoom()
            self.setRoom(room)
            room.setName(data["roomName"])
            room.retrieveFullName(data.get("locationName", ""))
        else:
            self.setRoom(None)

        tz = 'UTC'
        if self.getConference():
            tz = self.getConference().getTimezone()
        if data.get("targetDay","")!="" and data.get("sHour","")!="" and data.get("sMinute","")!="" and check==2:
            ############################################
            # Fermi timezone awareness                 #
            ############################################
            me = timezone(tz).localize(datetime(int(data["targetDay"][0:4]), \
                 int(data["targetDay"][5:7]),int(data["targetDay"][8:])))
            sdate = timezone(tz).localize(datetime(me.year,me.month, \
                    me.day,int(data["sHour"]),int(data["sMinute"])))
            self.setStartDate(sdate.astimezone(timezone('UTC')),check=2)
        if data.get("sYear","")!="" and data.get("sMonth","")!="" and \
                data.get("sDay","")!="" and data.get("sHour","")!="" and \
                data.get("sMinute","")!="":
            self.setStartDate(timezone(tz).localize(datetime(int(data["sYear"]),
                              int(data["sMonth"]), int(data["sDay"]),
                              int(data["sHour"]),  int(data["sMinute"]))).astimezone(timezone('UTC')),
                              check=2)
            ############################################
            # Fermi timezone awareness(end)            #
            ############################################
        if data.get("durTimedelta", "") != "":
            self.setDuration(check=check, dur=data["durTimedelta"])
        elif data.get("durHours","")!="" and data.get("durMins","")!="":
            self.setDuration(data["durHours"],data["durMins"],check)
        else:
            h=data.get("durHours","").strip()
            m=data.get("durMins","").strip()
            if h!="" or m!="":
                h=h or "0"
                m=m or "0"
                if h!="0" or m!="0":
                    self.setDuration(int(h), int(m),check)
        if data.has_key("boardNumber"):
            self.setBoardNumber(data.get("boardNumber",""))
        if moveEntriesBelow == 1:
            diff = (self.getStartDate() - oldStartDate) + (self.getDuration() - oldDuration)
            self.getConference().getSchedule().moveEntriesBelow(diff, entriesList)
        self.notifyModification()

    def clone(self, parent, options, deltaTime = 0):
        cont = Contribution()
        parent.addContribution(cont)
        cont.setTitle( self.getTitle() )
        cont.setDescription( self.getDescription() )
        for k in self.getFields().keys():
            cont.setField(k, self.getField(k))
        cont.setKeywords( self.getKeywords() )
        if deltaTime == 0 :
            deltaTime = parent.getStartDate() - self.getOwner().getStartDate()

        startDate = None
        if self.startDate is not None :
            startDate = self.getStartDate() + deltaTime
        cont.setStartDate( startDate )

        cont.setDuration( dur=self.getDuration() )

        if self.getOwnLocation() is not None:
            cont.setLocation(self.getOwnLocation().clone())
        if self.getOwnRoom() is not None:
            cont.setRoom(self.getOwnRoom().clone())
        cont.setBoardNumber(self.getBoardNumber())
        cont.setReportNumberHolder(self.getReportNumberHolder().clone(self))

        cont.setStatus(self.getCurrentStatus())

        if self.getType() is not None :
            for ct in cont.getConference().getContribTypeList() :
                if ct.getName() == self.getType().getName() :
                    cont.setType(ct)
                    break

        if options.get("tracks", False) :
            if self.getTrack() is not None :
                for tr in cont.getConference().getTrackList() :
                    if tr.getTitle() == self.getTrack().getTitle() :
                        cont.setTrack(tr)
                        break
            else :
                cont.setTrack(None)

        if options.get("access", False) :
            cont.setProtection(self.getAccessController()._getAccessProtection())
            for u in self.getAllowedToAccessList() :
                cont.grantAccess(u)
            for mgr in self.getManagerList() :
                cont.grantModification(mgr)
            for sub in self.getSubmitterList() :
                cont.grantSubmission(sub)
            for domain in self.getDomainList():
                cont.requireDomain(domain)

        if options.get("authors", False) :
            for a in self.getPrimaryAuthorList() :
                cont.addPrimaryAuthor(a.clone())
            for ca in self.getCoAuthorList() :
                cont.addCoAuthor(ca.clone())
            for sp in self.getSpeakerList():
                cont.newSpeaker(sp.clone())
            cont.setSpeakerText(self.getSpeakerText())

        if options.get("materials", False) :
            for m in self.getMaterialList() :
                cont.addMaterial(m.clone(cont))
            if self.getPaper() is not None:
                cont.setPaper(self.getPaper().clone(cont))
            if self.getSlides() is not None:
                cont.setSlides(self.getSlides().clone(cont))
            if self.getVideo() is not None:
                cont.setVideo(self.getVideo().clone(cont))
            if self.getPoster() is not None:
                cont.setPoster(self.getPoster().clone(cont))
            if self.getMinutes() is not None:
                cont.setMinutes(self.getMinutes().clone(cont))
            if self.getReviewing() is not None:
                cont.setReviewing(self.getReviewing().clone(cont))

        if options.get("subcontribs", False) :
            for sc in self.getSubContributionList() :
                cont.addSubContribution(sc.clone(cont, self, options))
        return cont

    def notifyModification( self, date = None, raiseEvent = True, cleanCache = True):
        self.setModificationDate(date)

        if raiseEvent:
            self._notify('infoChanged')


        if cleanCache:
            self.cleanCache()

        parent = self.getParent()
        if parent:
            parent.setModificationDate()
        self._p_changed = 1

    def cleanCache(self, cleanConference = True):
        # Do not clean cache if already cleaned
        if not ContextManager.get('clean%s'%self.getUniqueId(), False):
            ScheduleToJson.cleanCache(self)
            ContextManager.set('clean%s'%self.getUniqueId(), cleanConference)

    def getCategoriesPath(self):
        return self.getConference().getCategoriesPath()

    def getModifKey( self ):
        return self.getConference().getModifKey()

    def getAccessKey( self ):
        return self.getConference().getAccessKey()

    def getLocator( self ):
        """Gives back a globaly unique identification encapsulated in a Locator
            object for the contribution instance
        """
        if self.getConference() == None:
            return Locator()
        lconf = self.getConference().getLocator()
        if self.getSession() is not None:
            lconf["sessionId"] = self.getSession().getId()
        lconf["contribId"] = self.getId()
        return lconf

    def _setConference( self, conf ):
        self.parent = conf

    def _setId( self, id ):
        self.id = id

    def includeInConference( self, conf, id ):
        """sets the conference of a contribution
        """
        if self.getConference() is not None:
            #raise MaKaCError("the contribution is already included in a conference")
            pass
        else:
            self._setConference( conf )
            self._setId( id )

    def delete( self ):
        """deletes a contribution and all of its subitems
        """

        oldParent = self.getConference()

        if oldParent != None:
            self._notify('deleted', oldParent)

            self.setTrack(None)
            for mat in self.getMaterialList():
                self.removeMaterial(mat)
            self.removePaper()
            self.removeSlides()
            self.removeVideo()
            self.removePoster()
            self.removeMinutes()
            self.removeReviewing()

            self.notify_protection_to_owner(self, delete=True)

            self.setSession(None)

            while len(self.getSubContributionList()) > 0:

                sc = self.getSubContributionList()[0]

                self.removeSubContribution(sc)


            # delete it from parent session (if it exists)
            if self.getOwner() != self.getConference():

                self.getOwner().removeContribution( self )

            # (always) delete it from the parent conference
            self.getConference().removeContribution( self, callDelete=False )

            self._setConference( None )

            self.setStatus(ContribStatusNone(self))

            TrashCanManager().add(self)

    def recover(self):
        TrashCanManager().remove(self)

    def setId( self, newId ):
        self._setId(newId)

    def getId( self ):
        return self.id

    def getUniqueId( self ):
        """returns (string) the unique identifier of the item"""
        """used mainly in the web session access key table"""
        return "%st%s" % (self.getConference().getUniqueId(),self.id)

    def setTitle( self, newTitle, notify = True ):
        oldTitle = self.title
        self.title = newTitle.strip()

        if notify:
            self._notify('contributionTitleChanged', oldTitle, newTitle)
            self.notifyModification()

    def getTitle( self ):
        if self.title.strip() == "":
            return "(no title)"
        return self.title

    #def setDescription( self, newDesc ):
    #    self.description = newDesc.strip()
    #    self.notifyModification()
    #
    #def getDescription( self ):
    #    return self.description
    #
    def getDescription(self):
        return self.getField("content")

    def setDescription(self, desc):
        self.setField("content", desc)

    def setParent(self,parent):
        self.parent=parent
        self.notifyModification(cleanCache = False)
        if self.parent==None:
            return

    def getParent( self ):
        if self.getSession() is not None:
            return self.getSession()
        return self.getConference()

    def getOwner( self ):
        return self.getParent()

    def setOwner(self, owner):
        self.setParent(owner)

    def getConference( self ):
        return self.parent

    def getSession( self ):
        try:
            if self._session:
                pass
        except AttributeError:
            self._session=None
        return self._session

    def setSession(self,session):
        if self.getSession()==session:
            return
        if self.isScheduled():
            schEntry=self.getSchEntry()
            schEntry.getSchedule().removeEntry(schEntry)
        oldSession=self.getSession()
        if oldSession is not None:
            oldSession.removeContribution(self)
        self._session=session
        if session is not None:
            session.addContribution(self)

    def getContribution(self):
        return self

    def _resetSchEntry(self):
        self.__schEntry=ContribSchEntry(self)

    def getSchEntry(self):
        if self.__schEntry is None or \
                        not isinstance(self.__schEntry,ContribSchEntry):
            self._resetSchEntry()
        return self.__schEntry

    def isScheduled(self):
        #For the moment we do it like this
        return self.getSchEntry().getSchedule() is not None

    def isWithdrawn(self):
        return isinstance(self.getCurrentStatus(), ContribStatusWithdrawn)

    def getLocationParent( self ):
        """
        Returns the object from which the room/location
        information should be inherited
        """
        if not self.getConference().getEnableSessionSlots() and self.getSession():
            return self.getSession()
        if self.isScheduled():
            return self.getSchEntry().getSchedule().getOwner()
        return self.getOwner()

    def getOwnLocation( self ):
        return self.place

    def setLocation( self, newLocation ):
        oldLocation = self.place
        self.place = newLocation
        self._notify('locationChanged', oldLocation, newLocation)
        self.notifyModification()

    def getOwnRoom( self ):
        return self.room

    def setRoom( self, newRoom ):
        oldRoom = self.room
        self.room = newRoom
        self._notify('roomChanged', oldRoom, newRoom)
        self.notifyModification()

    def setBoardNumber(self,newBoardNum):
        self._boardNumber=str(newBoardNum).strip()

    def getBoardNumber(self):
        try:
            if self._boardNumber:
                pass
        except AttributeError:
            self._boardNumber=""
        return self._boardNumber

    def verifyStartDate(self, sDate, check=2):
        """check parameter:
            0: no check at all
            1: check and raise error in case of problem
            2: check and adapt the owner dates"""

        tz = timezone(self.getConference().getTimezone())
        if self.getSchEntry().getSchedule():
            owner = self.getSchEntry().getSchedule().getOwner()
        else:
            owner = self.getOwner()
        if sDate < owner.getStartDate():
            if check == 1:
                raise ParentTimingError(_("The contribution <i>\"%s\"</i> cannot start before (%s) its parent (%s)") %\
                    (self.getTitle(), sDate.astimezone(tz).strftime('%Y-%m-%d %H:%M'),\
                    owner.getStartDate().astimezone(tz).strftime('%Y-%m-%d %H:%M')),\
                    _("Contribution"))
            if check == 2:
                ContextManager.get('autoOps').append((self, "OWNER_START_DATE_EXTENDED",
                                                      owner, sDate.astimezone(tz)))
                owner.setDates(sDate,owner.getEndDate(), check)
        if sDate > owner.getEndDate():
            if check == 1:
                raise ParentTimingError(_("The contribution <i>\"%s\"</i> cannot start after (%s) its parent end date(%s)") %\
                    (self.getTitle(), sDate.astimezone(tz).strftime('%Y-%m-%d %H:%M'),\
                    owner.getEndDate().astimezone(tz).strftime('%Y-%m-%d %H:%M')),\
                    _("Contribution"))
            if check == 2:
                owner.setEndDate(sDate+self.getDuration(),check)
        # Check that after modifying the start date, the end date is still within the limits of the slot
        if self.getDuration() and sDate + self.getDuration() > owner.getEndDate():
            if check==1:
                raise ParentTimingError("The contribution cannot end after (%s) its parent ends (%s)"%\
                        ((sDate + self.getDuration()).astimezone(tz).strftime('%Y-%m-%d %H:%M'),\
                        owner.getAdjustedEndDate().strftime('%Y-%m-%d %H:%M')),\
                         _("Contribution"))
            elif check==2:
                # update the schedule
                owner.setEndDate(sDate + self.getDuration(),check)
                ContextManager.get('autoOps').append((self, "OWNER_END_DATE_EXTENDED",
                                                          owner, owner.getAdjustedEndDate()))

    def setStartDate(self, newDate, check=2, moveEntries=0):
        """check parameter:
            0: no check at all
            1: check and raise error in case of problem
            2: check and adapt the owner dates"""
        if newDate == None:
            self.startDate=None
            return
        if not newDate.tzname():
            raise MaKaCError("date should be timezone aware")

        if newDate != None and check != 0:
            self.verifyStartDate(newDate, check)
        self._notify("contributionUnscheduled")
        self.startDate=copy.copy(newDate)
        self._notify("contributionScheduled")
        self.getSchEntry().synchro()
        self.notifyModification()

    def getStartDate( self ):
        return self.startDate

    def getAdjustedStartDate(self,tz=None):
        if self.getStartDate() is None:
            return None
        if not tz:
            tz = self.getConference().getTimezone()
        if tz not in all_timezones:
            tz = 'UTC'
        return self.getStartDate().astimezone(timezone(tz))

    def getEndDate( self ):
        if self.getStartDate() is None:
            return None
        return self.getStartDate()+self.getDuration()

    def getAdjustedEndDate(self,tz=None):
        if not tz:
            tz = self.getConference().getTimezone()
        if tz not in all_timezones:
            tz = 'UTC'
        if self.getEndDate():
            return self.getEndDate().astimezone(timezone(tz))
        return None

    def getDuration( self ):
        return self.duration

    def verifyDuration(self, check=2):
        """check parameter:
            0: no check at all
            1: check and raise error in case of problem
            2: check and adapt the owner dates"""

        tz = timezone(self.getConference().getTimezone())

        endDate = self.getEndDate()

        if self.getSchEntry().getSchedule() is not None:
            owner = self.getSchEntry().getSchedule().getOwner()
            if endDate > owner.getEndDate():
                if check==1:
                    raise ParentTimingError(_("The contribution \"%s\" ending date (%s) has to fit between its parent's dates (%s - %s)") %\
                            (self.getTitle(), endDate.astimezone(tz).strftime('%Y-%m-%d %H:%M'),\
                            owner.getStartDate().astimezone(tz).strftime('%Y-%m-%d %H:%M'),\
                            owner.getEndDate().astimezone(tz).strftime('%Y-%m-%d %H:%M')),\
                            _("Contribution"))
                elif check==2:
                    ContextManager.get('autoOps').append((self, "OWNER_END_DATE_EXTENDED",
                                                          owner, self.getAdjustedEndDate()))
                    owner.setEndDate(endDate, check)

    def setDuration(self,hours=0,minutes=15,check=2,dur=0):
        """check parameter:
            0: no check at all
            1: check and raise error in case of problem
            2: check and adapt the owner dates"""

        if dur!=0:
            self.duration=dur
        else:
            self.duration=timedelta(hours=int(hours),minutes=int(minutes))
        if check != 0:
            self.verifyDuration(check)
        self.getSchEntry().synchro()
        self.notifyModification()

    def _addAuthor( self, part ):
        """
        """
        try:
            if self._authors:
                pass
        except AttributeError:
            self._authors = OOBTree()
        try:
            if self._authorGen:
                pass
        except AttributeError:
            self._authorGen=Counter()
        newId = part.getId()
        if newId == "":
            newId = str( self._authorGen.newCount() )
        self._authors[newId] = part
        part.includeInContribution( self, newId )

    def _removeAuthor( self, part ):
        """
        """
        try:
            if self._authors:
                pass
        except AttributeError:
            self._authors = OOBTree()
        if not self._authors.has_key( part.getId() ):
            return
        del self._authors[ part.getId() ]
        part.delete()

    def addPrimaryAuthor( self, part, index = None ):
        """
        """
        try:
            if self._primaryAuthors:
                pass
        except AttributeError:
            self._primaryAuthors = []
        self._addAuthor( part )
        if index is not None:
            self._primaryAuthors.insert(index, part)
        else:
            self._primaryAuthors.append( part )
        if self.getConference() is not None:
            self.getConference().indexAuthor(part)
        self.notifyModification(cleanCache = False)

    def removePrimaryAuthor( self, part, removeSpeaker=1, removePendingSubm=True):
        """
        """
        try:
            if self._primaryAuthors:
                pass
        except AttributeError:
            self._primaryAuthors = []
        if part not in self._primaryAuthors:
            return
        if self.getConference() is not None:
            self.getConference().unindexAuthor(part)
        self._primaryAuthors.remove( part )
        if removeSpeaker:
            self.removeSpeaker( part )
        self._removeAuthor( part )
        if removePendingSubm:
            #--Pending queue: remove pending participant waiting to became submitter if anything
            self.getConference().getPendingQueuesMgr().removePendingSubmitter(part)
            #--
        self.notifyModification(cleanCache = False)

    def recoverPrimaryAuthor(self, pa, isPendingSubmitter):
        self.addPrimaryAuthor(pa)
        pa.recover()
        if isPendingSubmitter:
            self.getConference().getPendingQueuesMgr().addPendingSubmitter(pa, False)

    def isPrimaryAuthor( self, part ):
        """
        """
        try:
            if self._primaryAuthors:
                pass
        except AttributeError:
            self._primaryAuthors = []
        return part in self._primaryAuthors

    def isCoAuthor(self, part):
        try:
            if self._coAuthors:
                pass
        except AttributeError:
            self._coAuthors = []
        return part in self._coAuthors

    def isPrimaryAuthorByEmail(self, email):
        for prAuthor in self.getPrimaryAuthorList():
            if prAuthor.getEmail() == email:
                return True
        return False

    def isCoAuthorByEmail(self, email):
        for coAuthor in self.getCoAuthorList():
            if coAuthor.getEmail() == email:
                return True
        return False

    def isSpeakerByEmail(self, email):
        for speaker in self.getSpeakerList():
            if speaker.getEmail() == email:
                return True
        return False

    def changePosPrimaryAuthor(self,part,index):
        """
        """
        try:
            if self._primaryAuthors:
                pass
        except AttributeError:
            self._primaryAuthors=[]
        if not part in self._primaryAuthors:
            return
        self._primaryAuthors.remove(part)
        self._primaryAuthors.insert(index,part)
        self.notifyModification(cleanCache = False)

    def upPrimaryAuthor(self,part):
        """
        """
        try:
            if self._primaryAuthors:
                pass
        except AttributeError:
            self._primaryAuthors=[]
        try:
            idx=self._primaryAuthors.index(part)
        except ValueError:
            return
        if idx==0:
            return
        self._primaryAuthors.remove(part)
        self._primaryAuthors.insert(idx-1,part)
        self.notifyModification(cleanCache = False)

    def downPrimaryAuthor(self,part):
        """
        """
        try:
            if self._primaryAuthors:
                pass
        except AttributeError:
            self._primaryAuthors=[]
        try:
            idx=self._primaryAuthors.index(part)
        except ValueError:
            return
        if idx>len(self._primaryAuthors):
            return
        self._primaryAuthors.remove(part)
        self._primaryAuthors.insert(idx+1,part)
        self.notifyModification(cleanCache = False)

    def newAuthorsList(self, prAuthors, coAuthors):
        ''' calculate new lists of both kind of authors, because something has
            been changed the position by drag and drop '''
        newPrList = self.calculateNewAuthorList(prAuthors, "prAuthor")
        newCoList = self.calculateNewAuthorList(coAuthors, "coAuthor")
        self.setPrimaryAuthorList(newPrList)
        self.setCoAuthorList(newCoList)

    def calculateNewAuthorList(self, list, kind):
        result = []
        if kind == "prAuthor":
            for auth in list:
                author = self.getPrimaryAuthorById(auth['id'])
                if author:
                    result.append(author)
                else:
                    author = self.getCoAuthorById(auth['id'])
                    if author:
                        result.append(author)

        elif kind == "coAuthor":
            for auth in list:
                author = self.getCoAuthorById(auth['id'])
                if author:
                    result.append(author)
                else:
                    author = self.getPrimaryAuthorById(auth['id'])
                    if author:
                        result.append(author)
        return result


    def getPrimaryAuthorById(self, authorId):
        for author in self.getPrimaryAuthorList():
            if authorId == author.getId():
                return author
        return None

    def getCoAuthorById(self, authorId):
        for author in self.getCoAuthorList():
            if authorId == author.getId():
                return author
        return None

    def setPrimaryAuthorList(self, l):
        self._primaryAuthors = l
        self.notifyModification(cleanCache = False)

    def setCoAuthorList(self, l):
        self._coAuthors = l
        self.notifyModification(cleanCache = False)

    def changePosCoAuthor(self, part, index):
        """
        """
        try:
            if self._coAuthors:
                pass
        except AttributeError:
            self._coAuthors=[]
        if not part in self._coAuthors:
            return
        self._coAuthors.remove(part)
        self._coAuthors.insert(index,part)
        self.notifyModification(cleanCache = False)


    def upCoAuthor(self,part):
        """
        """
        try:
            if self._coAuthors:
                pass
        except AttributeError:
            self._coAuthors=[]
        try:
            idx=self._coAuthors.index(part)
        except ValueError:
            return
        if idx==0:
            return
        self._coAuthors.remove(part)
        self._coAuthors.insert(idx-1,part)
        self.notifyModification(cleanCache = False)

    def downCoAuthor(self,part):
        """
        """
        try:
            if self._coAuthors:
                pass
        except AttributeError:
            self._coAuthors=[]
        try:
            idx=self._coAuthors.index(part)
        except ValueError:
            return
        if idx>len(self._coAuthors):
            return
        self._coAuthors.remove(part)
        self._coAuthors.insert(idx+1,part)
        self.notifyModification(cleanCache = False)

    def getPrimaryAuthorList( self ):
        """
        """
        try:
            if self._primaryAuthors:
                pass
        except AttributeError:
            self._primaryAuthors = []
        return self._primaryAuthors

    getPrimaryAuthorsList = getPrimaryAuthorList

    def getAuthorList( self ):
        """
        """
        try:
            if self._authors:
                pass
        except  AttributeError:
            self._authors = OOBTree()
        return self._authors.values()

    def getAllAuthors(self):
        """ This method returns a list composed by the primary authors
            and co-authors. The different with getAuthorList() is the type
            of the output.
        """
        return self.getPrimaryAuthorList() + self.getCoAuthorList()

    def addCoAuthor( self, part, index=None ):
        """
        """
        try:
            if self._coAuthors:
                pass
        except AttributeError:
            self._coAuthors = []
        self._addAuthor( part )
        if index is not None:
            self._coAuthors.insert(index, part)
        else:
            self._coAuthors.append( part )
        if self.getConference() is not None:
            self.getConference().indexAuthor(part)
        self.notifyModification(cleanCache = False)

    def removeCoAuthor( self, part, removeSpeaker=1, removePendingSubm=True):
        """
        """
        try:
            if self._coAuthors:
                pass
        except AttributeError:
            self._coAuthors = []
        if part not in self._coAuthors:
            return
        if self.getConference() is not None:
            self.getConference().unindexAuthor(part)
        self._coAuthors.remove( part )
        if removeSpeaker:
            self.removeSpeaker( part )
        self._removeAuthor( part )
        if removePendingSubm:
            #--Pending queue: remove pending participant waiting to became submitter if anything
            self.getConference().getPendingQueuesMgr().removePendingSubmitter(part)
            #--
        self.notifyModification(cleanCache = False)

    def recoverCoAuthor(self, ca, isPendingSubmitter):
        self.addCoAuthor(ca)
        ca.recover()
        if isPendingSubmitter:
            self.getConference().getPendingQueuesMgr().addPendingSubmitter(ca, False)

    def getCoAuthorList( self ):
        """
        """
        try:
            if self._coAuthors:
                pass
        except AttributeError:
            self._coAuthors = []
        return self._coAuthors

    def getAuthorById( self, authorId ):
        """
        """
        try:
            if self._authors:
                pass
        except AttributeError:
            self._authors = OOBTree()
        return self._authors.get( authorId.strip(), None )

    def isAuthor( self, part ):
        """
        """
        try:
            if self._authors:
                pass
        except AttributeError:
            self._authors = OOBTree()
        return self._authors.has_key( part.getId() )

    def getSpeakerById( self, authorId ):
        """
        """
        try:
            if self._speakers:
                pass
        except AttributeError:
            self._speakers = []
        for spk in self._speakers:
            if spk.getId() == authorId:
                return spk
        return None

    def changePosSpeaker(self,part,index):
        """
        """
        try:
            if self._speakers:
                pass
        except AttributeError:
            self._speakers = []
        if not part in self._speakers:
            return
        self._speakers.remove(part)
        self._speakers.insert(index,part)
        self.notifyModification()

    def addSpeaker( self, part, index=None ):
        """
        Adds a speaker (ContributionParticipation object) to the contribution
        forcing it to be one of the authors of the contribution
        """
        try:
            if self._speakers:
                pass
        except AttributeError:
            self._speakers = []
        if not self.isAuthor( part ):
            raise MaKaCError( _("The Specified speaker is not the Author"), _("Contribution"))
        if index is not None:
            self._speakers.insert(index, part)
        else:
            self._speakers.append( part )
        if self.getConference() is not None:
            self.getConference().indexSpeaker(part)
        self.notifyModification()

    def newSpeaker( self, part ):
        """
        Adds a new speaker (ContributionParticipation object) to the contribution
        setting the speakers ID and the fact it belongs to that contribution
        """
        try:
            if self._speakers:
                pass
        except AttributeError:
            self._speakers = []
        try:
            if self._authorGen:
                pass
        except AttributeError:
            self._authorGen=Counter()
        self._speakers.append( part )
        newId = part.getId()
        if newId == "":
            newId = str( self._authorGen.newCount() )
        part.includeInContribution(self, newId)
        if self.getConference() is not None:
            self.getConference().indexSpeaker(part)
        self.notifyModification()

    def removeSpeaker( self, part ):
        """
        """
        try:
            if self._speakers:
                pass
        except AttributeError:
            self._speakers = []
        if part not in self._speakers:
            return
        self._speakers.remove( part )
        if self.getConference() is not None:
            self.getConference().unindexSpeaker(part)
        if part not in self.getAuthorList():
            part.delete()
            #--Pending queue: remove pending participant waiting to became submitter if anything
            self.getConference().getPendingQueuesMgr().removePendingSubmitter(part)
            #--
        self.notifyModification()

    def recoverSpeaker(self, spk, isPendingSubmitter):
        self.newSpeaker(spk)
        spk.recover()
        if isPendingSubmitter:
            self.getConference().getPendingQueuesMgr().addPendingSubmitter(spk, False)

    def isSpeaker( self, part ):
        """
        """
        try:
            if self._speakers:
                pass
        except AttributeError:
            self._speakers = []
        return part in self._speakers

    def getSpeakerList ( self ):
        """
        """
        try:
            if self._speakers:
                pass
        except AttributeError:
            self._speakers = []
        return self._speakers

    def getSpeakerText( self ):
        #to be removed
        try:
            if self.speakerText:
                pass
        except AttributeError, e:
            self.speakerText = ""
        return self.speakerText

    def setSpeakerText( self, newText ):
        self.speakerText = newText.strip()

    def appendSpeakerText( self, newText ):
        self.setSpeakerText( "%s, %s"%(self.getSpeakerText(), newText.strip()) )

    def canIPAccess( self, ip ):
        if not self.__ac.canIPAccess( ip ):
            return False
        if self.getOwner() != None:
            return self.getOwner().canIPAccess(ip)
        return True

    def isProtected( self ):
        # tells if a contribution is protected or not
        return (self.hasProtectedOwner() + self.getAccessProtectionLevel()) > 0

    def getAccessProtectionLevel( self ):
        return self.__ac.getAccessProtectionLevel()

    def isItselfProtected( self ):
        return self.__ac.isItselfProtected()

    def hasAnyProtection( self ):
        """Tells whether a contribution has any kind of protection over it:
            access or domain protection.
        """
        if self.__ac.isProtected():
            return True
        if self.getDomainList():
            return True
        if self.getAccessProtectionLevel() == -1:
            return False
        if self.getOwner():
            return self.getOwner().hasAnyProtection()
        else:
            return False

    def hasProtectedOwner( self ):
        if self.getOwner() != None:
            return self.getOwner().isProtected()
        return False

    def setProtection( self, private ):

        oldValue = 1 if self.isProtected() else -1

        self.__ac.setProtection( private )
        self.notify_protection_to_owner(self)

        if oldValue != private:
            # notify listeners
            self._notify('protectionChanged', oldValue, private)

    def grantAccess( self, prin ):
        self.__ac.grantAccess( prin )
        if isinstance(prin, MaKaC.user.Avatar):
            prin.linkTo(self, "access")
        self.notifyModification(raiseEvent = False)

    def revokeAccess( self, prin ):
        self.__ac.revokeAccess( prin )
        if isinstance(prin, MaKaC.user.Avatar):
            prin.unlinkTo(self, "access")
        self.notifyModification(raiseEvent = False)

    def canView( self, aw ):
        """tells whether the specified user has access to the current object
            or any of its sub-objects
        """
        if self.canAccess( aw ):
            return True
        ### TODO: Replace this code when plugins allow extension points+notifications ##################
        from MaKaC.webinterface.rh.collaboration import RCCollaborationAdmin, RCCollaborationPluginAdmin
        if RCCollaborationAdmin.hasRights(user=aw.getUser()) or \
            RCCollaborationPluginAdmin.hasRights(user=aw.getUser(), plugins='any'):
            return True
        ################################################################################################
        for sc in self.getSubContributionList():
            if sc.canView( aw ):
                return True
        return False

    def isAllowedToAccess( self, user ):
        if not user:
            return False
        return (not self.isItselfProtected() and self.getOwner().isAllowedToAccess( user )) or\
                self.__ac.canUserAccess( user ) or\
                self.canUserModify( user ) or \
                self.canUserSubmit(user)

    def canAccess( self, aw ):
        # Allow harvesters (Invenio, offline cache) to access
        # protected pages
        if self.__ac.isHarvesterIP(aw.getIP()):
            return True
        #####################################################

        if self.canModify(aw):
            return True

        if not self.canIPAccess(aw.getIP()) and not self.isAllowedToAccess( aw.getUser() ):
            return False
        if not self.isProtected():
            return True
        flag = self.isAllowedToAccess( aw.getUser() )
        return flag or self.getConference().canKeyAccess(aw)

    def grantModification( self, prin ):
        self.__ac.grantModification( prin )
        if isinstance(prin, MaKaC.user.Avatar):
            prin.linkTo(self, "manager")
        self.notifyModification(raiseEvent = False)

    def revokeModification( self, prin ):
        self.__ac.revokeModification( prin )
        if isinstance(prin, MaKaC.user.Avatar):
            prin.unlinkTo(self, "manager")
        self.notifyModification(raiseEvent = False)

    def canModify( self, aw ):
        return self.canUserModify( aw.getUser() ) or self.getConference().canKeyModify( aw )

    def canUserModify( self, av ):
        """Tells whether a user is allowed to modify the current contribution:
            only if the user is granted to modify the contribution or the user
            can modify any of its upper objects (i.e. conference or session).
        """
        return self.getParent().canUserModify( av ) or self.__ac.canModify( av )

    def getManagerList( self ):
        return self.__ac.getModifierList()

    def getAllowedToAccessList( self ):
        return self.__ac.getAccessList()

    def addMaterial( self, newMat ):
        newMat.setId( str(self.__materialGenerator.newCount()) )
        newMat.setOwner( self )
        self.materials[ newMat.getId() ] =  newMat
        self.notifyModification()

    def removeMaterial( self, mat ):
        if mat.getId() in self.materials.keys():
            mat.delete()
            self.materials[mat.getId()].setOwner(None)
            del self.materials[ mat.getId() ]
            self.notifyModification()
        elif mat.getId().lower() == 'paper':
            self.removePaper()
        elif mat.getId().lower() == 'slides':
            self.removeSlides()
        elif mat.getId().lower() == 'minutes':
            self.removeMinutes()
        elif mat.getId().lower() == 'video':
            self.removeVideo()
        elif mat.getId().lower() == 'poster':
            self.removePoster()

    def recoverMaterial(self, recMat):
    # Id must already be set in recMat.
        recMat.setOwner( self )
        self.materials[ recMat.getId() ] =  recMat
        recMat.recover()
        self.notifyModification()

    def getMaterialRegistry(self):
        """
        Return the correct material registry for this type
        """
        from MaKaC.webinterface.materialFactories import ContribMFRegistry
        return ContribMFRegistry

    def getMaterialById( self, matId ):
        if matId.lower() == 'paper':
            return self.getPaper()
        elif matId.lower() == 'slides':
            return self.getSlides()
        elif matId.lower() == 'video':
            return self.getVideo()
        elif matId.lower() == 'poster':
            return self.getPoster()
        elif matId.lower() == 'minutes':
            return self.getMinutes()
        elif self.materials.has_key(matId):
            return self.materials[ matId ]
        return None

    def getMaterialList( self ):
        return self.materials.values()

    def getAllMaterialList(self, sort=True):
        l = self.getMaterialList()
        if self.getPaper():
            l.append( self.getPaper() )
        if self.getSlides():
            l.append( self.getSlides() )
        if self.getVideo():
            l.append( self.getVideo() )
        if self.getPoster():
            l.append( self.getPoster() )
        if self.getMinutes():
            l.append( self.getMinutes() )
        if sort:
            l.sort(lambda x,y: cmp(x.getTitle(),y.getTitle()))
        return l

    def getAllViewableMaterialList( self, aw=None ):
        if not aw:
            aw = ContextManager.get("currentRH").getAW()
        return [mat for mat in self.getAllMaterialList() if mat.canView(aw)]


    def newSubContribution(self):
        newSub = SubContribution()
        self.addSubContribution(newSub)
        newSub._notify('created', self)
        return newSub

    def addSubContribution( self, newSubCont ):
        newSubCont.setId(str( self.__subContGenerator.newCount()) )
        newSubCont.setOwner( self )
        self._subConts.append( newSubCont )
        self.notifyModification(cleanCache = False)

    def removeSubContribution( self, subCont ):
        if subCont in self._subConts:
            subCont.delete()
            subCont.setOwner(None)
            self._subConts.remove(subCont)
            self.notifyModification(cleanCache = False)

    def recoverSubContribution( self, recSubCont ):
    # Id must already be set in recSubCont.
        recSubCont.setOwner( self )
        self._subConts.append( recSubCont )
        recSubCont.recover()
        self.notifyModification(cleanCache = False)

    def getSubContributionById(self, SCId):
        for sb in self._subConts:
            if sb.getId() == SCId:
                return sb

    def getSubContributionList(self):
        return self._subConts

    def iterSubContributions(self):
        return iter(self._subConts)

    def getNumberOfSubcontributions(self):
        return len(self._subConts)

    def upSubContribution(self, subcont):
        if subcont in self._subConts:
            if self._subConts.index(subcont) != 0:
                index = self._subConts.index(subcont)
                sb = self._subConts.pop(index)
                self._subConts.insert(index-1, sb)
                self.notifyModification(cleanCache = False)

    def downSubContribution(self, subCont):
        if subCont in self._subConts:
            if self._subConts.index(subCont) < len(self._subConts)-1:
                index = self._subConts.index(subCont)
                sb = self._subConts.pop(index)
                self._subConts.insert(index+1, sb)
                self.notifyModification(cleanCache = False)

    def setPaper( self, newPaper ):
        if self.getPaper() != None:
            raise MaKaCError( _("The paper for this contribution has already been set"), _("Contribution"))
        self.paper=newPaper
        self.paper.setOwner( self )
        self.notifyModification()

    def removePaper( self ):
        if self.paper is None:
            return
        self.paper.delete()
        self.paper.setOwner(None)
        self.paper = None
        self.notifyModification()

    def recoverPaper(self, p):
        self.setPaper(p)
        p.recover()

    def getPaper( self ):
        return self.paper

    def setSlides( self, newSlides ):
        if self.getSlides() != None:
            raise MaKaCError( _("The slides for this contribution have already been set"), _("contribution"))
        self.slides=newSlides
        self.slides.setOwner( self )
        self.notifyModification()

    def removeSlides( self ):
        if self.slides is None:
            return
        self.slides.delete()
        self.slides.setOwner( None )
        self.slides= None
        self.notifyModification()

    def recoverSlides(self, s):
        self.setSlides(s)
        s.recover()

    def getSlides( self ):
        return self.slides

    def setVideo( self, newVideo ):
        if self.getVideo() != None:
            raise MaKaCError( _("the video for this contribution has already been set"))
        self.video=newVideo
        self.video.setOwner( self )
        self.notifyModification()

    def removeVideo( self ):
        if self.getVideo() is None:
            return
        self.video.delete()
        self.video.setOwner(None)
        self.video = None
        self.notifyModification()

    def recoverVideo(self, v):
        self.setVideo(v)
        v.recover()

    def getVideo( self ):
        try:
            if self.video:
                pass
        except AttributeError:
            self.video = None
        return self.video

    def setPoster( self, newPoster ):
        if self.getPoster() != None:
            raise MaKaCError( _("the poster for this contribution has already been set"))
        self.poster=newPoster
        self.poster.setOwner( self )
        self.notifyModification()

    def removePoster( self ):
        if self.getPoster() is None:
            return
        self.poster.delete()
        self.poster.setOwner(None)
        self.poster = None
        self.notifyModification()

    def recoverPoster(self, p):
        self.setPoster(p)
        p.recover()

    def getPoster( self ):
        try:
            if self.poster:
                pass
        except AttributeError:
            self.poster = None
        return self.poster

    def setMinutes( self, newMinutes ):
        if self.getMinutes() != None:
            raise MaKaCError( _("the Minutes for this contribution has already been set"))
        self.minutes=newMinutes
        self.minutes.setOwner( self )
        self.notifyModification()

    def createMinutes( self ):
        if self.getMinutes() != None:
            raise MaKaCError( _("The minutes for this contribution have already been created"), _("Contribution"))
        self.minutes = Minutes()
        self.minutes.setOwner( self )
        self.notifyModification()
        return self.minutes

    def removeMinutes( self ):
        if self.getMinutes() is None:
            return
        self.minutes.delete()
        self.minutes.setOwner( None )
        self.minutes = None
        self.notifyModification()

    def recoverMinutes(self, min):
        self.removeMinutes() # To ensure that the current minutes are put in
                             # the trash can.
        self.minutes = min
        self.minutes.setOwner( self )
        min.recover()
        self.notifyModification()
        return self.minutes

    def getMinutes( self ):
        #To be removed
        try:
           if self.minutes:
            pass
        except AttributeError, e:
            self.minutes = None
        return self.minutes

    def setReviewing( self, newReviewing ):
        if self.getReviewing() != None:
            raise MaKaCError( _("The reviewing maretial for this contribution has already been set"), _("Contribution"))
        self.reviewing=newReviewing
        self.reviewing.setOwner( self )
        self.notifyModification()

    def removeReviewing( self ):
        if self.getReviewing() is None:
            return
        self.reviewing.delete()
        self.reviewing.setOwner(None)
        self.reviewing = None
        self.notifyModification()

    def recoverReviewing(self, p):
        self.setReviewing(p)
        p.recover()

    def getReviewing( self ):
        try:
            if self.reviewing:
                pass
        except AttributeError, e:
            self.reviewing = None
        return self.reviewing

    def getMasterSchedule( self ):
        return self.getOwner().getSchedule()

    def requireDomain( self, dom ):
        self.__ac.requireDomain( dom )
        self._notify('domainAdded', dom)

    def freeDomain( self, dom ):
        self.__ac.freeDomain( dom )
        self._notify('domainRemoved', dom)

    def getDomainList( self ):
        return self.__ac.getRequiredDomainList()

    def getTrack( self ):
        try:
            if self._track:
                pass
        except AttributeError:
            self._track = None
        return self._track

    def setTrack( self, newTrack ):
        currentTrack = self.getTrack()
        if newTrack == currentTrack:
            return
        if currentTrack:
            currentTrack.removeContribution( self )
        self._track = newTrack
        if self._track:
            self._track.addContribution( self )

    def removeTrack(self, track):
        if track == self._track:
            self._track = None

    def setType( self, newType ):
        self._type = newType

    def getType( self ):
        try:
            if self._type:
                pass
        except AttributeError:
            self._type = None
        return self._type

    def getModificationDate( self ):
        """Returns the date in which the contribution was last modified"""
        try:
            return self._modificationDS
        except:
            if self.getConference():
                self._modificationDS = self.getConference().getModificationDate()
            else:
                self._modificationDS = nowutc()
            return self._modificationDS

    def getCurrentStatus(self):
        try:
            if self._status:
                pass
        except AttributeError:
            self._status=ContribStatusNotSch(self)
        return self._status
    getStatus = getCurrentStatus

    def setStatus(self,newStatus):
        """
        """
        self._status=newStatus

    def withdraw(self,resp,comment):
        """ Remove or put a contribution in a conference
        """

        if self.isWithdrawn():
        #put back the authors in the author index
            for auth in self.getAuthorList():
                self.getConference().getAuthorIndex().index(auth)
            for spk in self.getSpeakerList():
                self.getConference().getSpeakerIndex().index(spk)
            #change the status of the contribution
            self._status=ContribStatusNotSch(self)

        else:
            #remove the authors from the author index
            if self.getConference() is not None:
                for auth in self.getAuthorList():
                    self.getConference().getAuthorIndex().unindex(auth)
                for spk in self.getSpeakerList():
                    self.getConference().unindexSpeaker(spk)
            #remove the contribution from any schedule it is included
            if self.isScheduled():
                self.getSchEntry().getSchedule().removeEntry(self.getSchEntry())
            self.getCurrentStatus().withdraw(resp,comment)


    def getSubmitterList(self):
        try:
            return self._submitters
        except AttributeError:
            self._submitters=[] #create the attribute
            self.notifyModification(raiseEvent = False)
            return self._submitters

    def _grantSubmission(self,av):
        if av not in self.getSubmitterList():
            self.getSubmitterList().append(av)
        if self.getConference() is not None:
            self.getConference().addContribSubmitter(self,av)
        if isinstance(av, MaKaC.user.Avatar):
            av.linkTo(self, "submission")
        self.notifyModification(raiseEvent = False)

    def _grantSubmissionEmail(self, email):
        """Returns True if submission email was granted. False if email was already in the list.
        """
        if not email.lower() in map(lambda x: x.lower(), self.getSubmitterEmailList()):
            self.getSubmitterEmailList().append(email.lower().strip())
            return True
        return False

    def revokeSubmissionEmail(self, email):
        if email in self.getSubmitterEmailList():
            self.getSubmitterEmailList().remove(email)
            self._p_changed=1

    def grantSubmission(self, sb, sendEmail=True):
        """Grants a user with submission privileges for the contribution
           - sb: can be an Avatar or an Author (primary author, co-author, speaker)
        """
        if isinstance(sb, ContributionParticipation) or isinstance(sb, SubContribParticipation):
            ah = AvatarHolder()
            results=ah.match({"email":sb.getEmail()}, exact=1, forceWithoutExtAuth=True)
            if not results:
                results=ah.match({"email":sb.getEmail()}, exact=1)
            r=None
            for i in results:
                if i.hasEmail(sb.getEmail()):
                    r=i
                    break
            if r and r.isActivated():
                self._grantSubmission(r)
            elif sb.getEmail():
                self.getConference().getPendingQueuesMgr().addPendingSubmitter(sb, False)
                submissionEmailGranted = self._grantSubmissionEmail(sb.getEmail())
                if submissionEmailGranted and sendEmail:
                    notif = pendingQueues._PendingSubmitterNotification( [sb] )
                    mail.GenericMailer.sendAndLog( notif, self.getConference() )
                    if self.getConference():
                        self.getConference().addContribSubmitter(self,sb)
        else:
            self._grantSubmission(sb)

    def _revokeSubmission(self, av):
        if av in self.getSubmitterList():
            self.getSubmitterList().remove(av)
        if self.getConference():
            self.getConference().removeContribSubmitter(self, av)
        if isinstance(av, MaKaC.user.Avatar):
            av.unlinkTo(self, "submission")
        self.notifyModification(raiseEvent = False)

    def revokeSubmission(self, sb):
        """Removes submission privileges for the specified user
            - sb: can be an Avatar or an Author (primary author, co-author, speaker)
        """
        if isinstance(sb, ContributionParticipation) or isinstance(sb, SubContribParticipation):
            ah = AvatarHolder()
            results = ah.match({"email":sb.getEmail()}, exact=1, forceWithoutExtAuth=True)
            r = None
            for i in results:
                if i.hasEmail(sb.getEmail()):
                    r=i
                    break
            if r:
                self._revokeSubmission(r)
            else:
                self.revokeSubmissionEmail(sb.getEmail())
        else:
            self._revokeSubmission(sb)

    def revokeAllSubmitters(self):
        self._submitters = []
        self.notifyModification(raiseEvent = False)

<<<<<<< HEAD
=======
    def getSubmitterList(self, no_groups=False):
        """Gives the list of users granted with submission privileges
        """
        self._initSubmissionPrivileges()

        if no_groups:
            return filter(lambda s: not isinstance(s, MaKaC.user.Group), self._submitters)
        else:
            return self._submitters

>>>>>>> 7b1aea43
    def getSubmitterEmailList(self):
        try:
            return self._submittersEmail
        except:
            self._submittersEmail = []
        return self._submittersEmail

    def canUserSubmit(self, sb):
        """Tells whether a user can submit material for the current contribution
            - sb: can be an Avatar or an Author (primary author, co-author, speaker)
        """
        if sb is None:
            return False

        if isinstance(sb, ContributionParticipation) or isinstance(sb, SubContribParticipation):
            sbEmail = sb.getEmail()

            # Normally, we shouldn't get here unless we're adding someone as a Speaker or similar.
            # `no_groups` is used so that we do not consider group membership, as to not confuse the
            # user (since there will be speakers with "implicit" privileges) and avoid that hasEmail breaks
            return any(submitter.hasEmail(sbEmail) for submitter in self.getSubmitterList(no_groups=True)) or \
                   any(submitterEmail == sbEmail for submitterEmail in self.getSubmitterEmailList())

        for principal in self.getSubmitterList():
            if principal != None and principal.containsUser(sb):
                return True

        return False

    def getAccessController(self):
        return self.__ac

    def getReportNumberHolder(self):
        try:
            if self._reportNumberHolder:
                pass
        except AttributeError, e:
            self._reportNumberHolder=ReportNumberHolder(self)
        return self._reportNumberHolder

    def setReportNumberHolder(self, rnh):
        self._reportNumberHolder=rnh

    @classmethod
    def contributionStartDateForSort(cls, contribution):
        """ Function that can be used as "key" argument to sort a list of contributions by start date
            The contributions with no start date will be at the end with this sort
        """
        if contribution.getStartDate():
            return contribution.getStartDate()
        else:
            return maxDatetime()

    def getColor(self):
        res=""
        if self.getSession() is not None:
            res=self.getSession().getColor()
        return res

    def getTextColor(self):
        res=""
        if self.getSession() is not None:
            res=self.getSession().getTextColor()
        return res

    def getCSBookingManager(self):
        return self.getConference().getCSBookingManager()

class AcceptedContribution( Contribution ):
    """This class represents a contribution which has been created from an
        abstract
    """

    def __init__(self,abstract):
        Contribution.__init__(self)
        abstract.getConference().addContribution(self,abstract.getId())
        self._abstract = abstract
        self.setTitle( abstract.getTitle() )
        #self.setDescription(abstract.getField("content"))
        for key in abstract.getFields().keys():
            #if key != "content":
            self.setField(key, abstract.getField(key))
        if isinstance( abstract.getCurrentStatus(),review.AbstractStatusAccepted ):
            self.setTrack( abstract.getCurrentStatus().getTrack() )
            self.setType( abstract.getCurrentStatus().getType() )
        for auth in abstract.getAuthorList():
            c_auth = ContributionParticipation()
            self._setAuthorValuesFromAbstract( c_auth, auth )
            if abstract.isPrimaryAuthor( auth ):
                self.addPrimaryAuthor( c_auth )
            else:
                self.addCoAuthor( c_auth )
            if abstract.isSpeaker( auth ):
                self.addSpeaker( c_auth )
        self._grantSubmission(self.getAbstract().getSubmitter().getUser())

    def _setAuthorValuesFromAbstract( self, cAuth, aAuth ):
        cAuth.setTitle( aAuth.getTitle() )
        cAuth.setFirstName( aAuth.getFirstName() )
        cAuth.setFamilyName( aAuth.getSurName() )
        cAuth.setEmail( aAuth.getEmail() )
        cAuth.setAffiliation( aAuth.getAffiliation() )
        cAuth.setAddress( aAuth.getAddress() )
        cAuth.setPhone( aAuth.getTelephone() )

    def getAbstract( self ):
        return self._abstract

    def setAbstract(self, abs):
        self._abstract = abs

    def getSubmitterList(self):
        try:
            return self._submitters
        except AttributeError:
            self._submitters=[]#create the attribute
            self._grantSubmission(self.getAbstract().getSubmitter().getUser())
            return self._submitters

    def delete( self ):
        """deletes a contribution and all of their subitems
        """
        abs = self.getAbstract()
        if abs:
            cs=abs.getCurrentStatus()
            if isinstance(cs, review.AbstractStatusAccepted):
                if cs.getTrack() is not None:
                    abs.addTrack(cs.getTrack())
            abs.setCurrentStatus(review.AbstractStatusSubmitted(abs))
            abs._setContribution(None)
            self.setAbstract(None)
        Contribution.delete(self)



class ContribStatus(Persistent):
    """
    """

    def __init__(self,contribution,responsible):
        self._setContrib(contribution)
        self._setResponsible(responsible)
        self._setDate()

    def clone(self, contribution, responsible):
        cs = ContribStatus(contribution, responsible)
        cs.setDate(self.getDate())
        return cs

    def _setContrib(self,newContrib):
        self._contrib=newContrib

    def getContrib(self):
        return self._contrib

    def _setResponsible(self,newResp):
        self._responsible=newResp

    def getResponsible(self):
        return self._responsible

    def _setDate(self):
        self._date=nowutc()

    def setDate(self, date):
        self._date = date

    def getDate(self):
        return self._date

    def withdraw(self,resp,comments=""):
        self._contrib.setStatus(ContribStatusWithdrawn(self.getContrib(),resp,comments))

class ContribStatusNotSch(ContribStatus):
    """
    """
    def __init__(self,contrib):
        ContribStatus.__init__(self,contrib,None)

    def clone(self, contribution):
        csns = ContribStatusNotSch(contribution)
        csns.setDate(self.getDate())
        return csns

ContribStatusSubmitted=ContribStatusNotSch

class ContribStatusSch(ContribStatus):
    """
    """
    def __init__(self,contrib):
        ContribStatus.__init__(self,contrib,None)

    def clone(self, contribution):
        css = ContribStatusSch(contribution)
        css.setDate(self.getDate())
        return css

class ContribStatusWithdrawn(ContribStatus):
    """
    """
    def __init__(self,contrib,resp,comments):
        ContribStatus.__init__(self,contrib,resp)
        self._setComment(comments)

    def clone(self, contribution):
        csw = ContribStatusWithdrawn(contribution)
        csw.setDate(self.getDate())
        csw.setComment(self.getComment())
        return csw

    def _setComment(self,text):
        self._comment=text.strip()

    def getComment(self):
        return self._comment

class ContribStatusNone(ContribStatus):
# This is a special status we assign to contributions that are put in the trash can.

    def __init__(self,contrib):
        ContribStatus.__init__(self,contrib,None)

    def clone(self, contribution):
        csn = ContribStatusNone(contribution)
        csn.setDate(self.getDate())
        return csn

class SubContribParticipation(Persistent, Fossilizable):

    fossilizes(ISubContribParticipationFossil, ISubContribParticipationFullFossil)

    def __init__( self ):
        self._subContrib = None
        self._id = ""
        self._firstName = ""
        self._surName = ""
        self._email = ""
        self._affiliation = ""
        self._address = ""
        self._phone = ""
        self._title = ""
        self._fax = ""

    def getConference(self):
        if self._subContrib is not None:
            return self._subContrib.getConference()
        return None

    def _notifyModification( self ):
        if self._subContrib != None:
            self._subContrib.notifyModification()

    def setValues(self, data):
        self.setFirstName(data.get("firstName", ""))
        self.setFamilyName(data.get("familyName",""))
        self.setAffiliation(data.get("affilation",""))
        self.setAddress(data.get("address",""))
        self.setEmail(data.get("email",""))
        self.setFax(data.get("fax",""))
        self.setTitle(data.get("title",""))
        self.setPhone(data.get("phone",""))
        self._notifyModification()

    def getValues(self):
        data={}
        data["firstName"]=self.getFirstName()
        data["familyName"]=self.getFamilyName()
        data["affilation"]=self.getAffiliation()
        data["address"]=self.getAddress()
        data["email"]=self.getEmail()
        data["fax"]=self.getFax()
        data["title"]=self.getTitle()
        data["phone"]=self.getPhone()
        return data

    def clone(self):
        part = SubContribParticipation()
        part.setValues(self.getValues())
        return part

    def setDataFromAvatar(self,av):
    # av is an Avatar object.
        if av is None:
            return
        self.setFirstName(av.getName())
        self.setFamilyName(av.getSurName())
        self.setEmail(av.getEmail())
        self.setAffiliation(av.getOrganisation())
        self.setAddress(av.getAddress())
        self.setPhone(av.getTelephone())
        self.setTitle(av.getTitle())
        self.setFax(av.getFax())
        self._notifyModification()

    def setDataFromAuthor(self,au):
    # au is a ContributionParticipation object.
        if au is None:
            return
        self.setFirstName(au.getFirstName())
        self.setFamilyName(au.getFamilyName())
        self.setEmail(au.getEmail())
        self.setAffiliation(au.getAffiliation())
        self.setAddress(au.getAddress())
        self.setPhone(au.getPhone())
        self.setTitle(au.getTitle())
        self.setFax(au.getFax())
        self._notifyModification()

    def setDataFromSpeaker(self,spk):
    # spk is a SubContribParticipation object.
        if spk is None:
            return
        self.setFirstName(spk.getFirstName())
        self.setFamilyName(spk.getFamilyName())
        self.setEmail(spk.getEmail())
        self.setAffiliation(spk.getAffiliation())
        self.setAddress(spk.getAddress())
        self.setPhone(spk.getPhone())
        self.setTitle(spk.getTitle())
        self.setFax(spk.getFax())
        self._notifyModification()

    def includeInSubContrib( self, subcontrib, id ):
        if self.getSubContrib() == subcontrib and self.getId()==id.strip():
            return
        self._subContrib = subcontrib
        self._id = id

    def delete( self ):
        self._subContrib = None
        TrashCanManager().add(self)

    def recover(self):
        TrashCanManager().remove(self)

    @Updates ('MaKaC.conference.SubContribParticipation', 'id')
    def setId(self, newId):
        self._id = newId

    def getId( self ):
        return self._id

    def getSubContrib( self ):
        return self._subContrib

    def getContribution( self ):
        if self._subContrib is not None:
            return self._subContrib.getContribution()
        return None

   # def getLocator(self):
#        if self.getSubContrib() is None:
#            return None
#        loc=self.getSubContrib().getLocator()
#        loc["authId"]=self.getId()
#        return loc

    def _unindex(self):
        contrib=self.getContribution()
        if contrib is not None:
            conf=contrib.getConference()
            if conf is not None:
                conf.unindexAuthor(self)
                conf.unindexSpeaker(self)

    def _index(self):
        contrib=self.getContribution()
        if contrib is not None:
            conf=contrib.getConference()
            if conf is not None:
                conf.indexAuthor(self)
                conf.indexSpeaker(self)

    @Updates ('MaKaC.conference.SubContribParticipation', 'firstName')
    def setFirstName( self, newName ):
        tmp=newName.strip()
        if tmp==self._firstName:
            return
        self._unindex()
        self._firstName=tmp
        self._index()
        self._notifyModification()

    def getFirstName( self ):
        return self._firstName

    def getName( self ):
        return self._firstName

    @Updates ('MaKaC.conference.SubContribParticipation', 'familyName')
    def setFamilyName( self, newName ):
        tmp=newName.strip()
        if tmp==self._surName:
            return
        self._unindex()
        self._surName=tmp
        self._index()
        self._notifyModification()

    def getFamilyName( self ):
        return self._surName

    def getSurName( self ):
        return self._surName

    @Updates ('MaKaC.conference.SubContribParticipation', 'email')
    def setEmail( self, newMail ):
        tmp=newMail.strip()
        if tmp==self._email:
            return
        self._unindex()
        self._email=newMail.strip()
        self._index()
        self._notifyModification()

    def getEmail( self ):
        return self._email

    @Updates ('MaKaC.conference.SubContribParticipation', 'affiliation')
    def setAffiliation( self, newAffil ):
        self._affiliation = newAffil.strip()
        self._notifyModification()

    def getAffiliation( self ):
        return self._affiliation

    @Updates ('MaKaC.conference.SubContribParticipation', 'address')
    def setAddress( self, newAddr ):
        self._address = newAddr.strip()
        self._notifyModification()

    def getAddress( self ):
        return self._address

    @Updates ('MaKaC.conference.SubContribParticipation', 'phone')
    def setPhone( self, newPhone ):
        self._phone = newPhone.strip()
        self._notifyModification()

    def getPhone( self ):
        return self._phone

    @Updates ('MaKaC.conference.SubContribParticipation', 'title')
    def setTitle( self, newTitle ):
        self._title = newTitle.strip()
        self._notifyModification()

    def getTitle( self ):
        return self._title

    def setFax( self, newFax ):
        self._fax = newFax.strip()
        self._notifyModification()

    def getFax( self ):
        try:
            if self._fax:
                pass
        except AttributeError:
            self._fax=""
        return self._fax

    def getFullName( self ):
        res = self.getFullNameNoTitle()
        if self.getTitle() != "":
            res = "%s %s"%( self.getTitle(), res )
        return res

    def getFullNameNoTitle( self ):
        res = self.getFamilyName().decode('utf-8').upper().encode('utf-8')
        if self.getFirstName() != "":
            if res.strip() != "":
                res = "%s, %s"%( res, self.getFirstName() )
            else:
                res = self.getFirstName()
        return res

    def getAbrName(self):
        res = self.getFamilyName()
        if self.getFirstName() != "":
            if res != "":
                res = "%s, "%res
            res = "%s%s."%(res, self.getFirstName()[0].upper())
        return res

    def getDirectFullName( self ):
        res = self.getDirectFullNameNoTitle()
        if self.getTitle() != "":
            res = "%s %s"%( self.getTitle(), res )
        return res

    def getDirectFullNameNoTitle( self, upper = True ):
        return ("%s %s"%(self.getFirstName(), self.getFamilyName().upper() if upper else self.getFamilyName())).strip()

class SubContribution(CommonObjectBase, Locatable):
    """
    """

    fossilizes(ISubContributionFossil, ISubContributionWithSpeakersFossil)

    def __init__( self, **subContData ):
        self.parent = None
        self.id = ""
        self.title = ""
        self.description = ""
        self.__schEntry = None
        self.duration = timedelta( minutes=15 )
        self.speakers = []
        self.speakerText = ""

        self.materials = {}
        self.__materialGenerator = Counter() # Provides material unique
                                             # identifiers whithin the current
        self.poster = None                   # contribution
        self.paper = None
        self.slides = None
        self.video = None
        self.poster = None
        self.minutes = None
        self._authorGen = Counter()
        self._keywords = ""

    def __str__(self):
        if self.parent:
            parentId = self.parent.getId()
            if self.getConference():
                grandpaId = self.getConference().getId()
            else:
                grandpaId = None
        else:
            parentId = None
            grandpaId = None
        return "<SubCont %s:%s:%s@%s>" % (grandpaId, parentId, self.getId(), hex(id(self)))

    def updateNonInheritingChildren(self, elem, delete=False):
        self.getOwner().updateNonInheritingChildren(elem, delete)

    def getAccessController(self):
        return self.getOwner().getAccessController()

    def getKeywords(self):
        try:
            return self._keywords
        except:
            self._keywords = ""
            return ""

    def setKeywords(self, keywords):
        self._keywords = keywords

    def getLogInfo(self):
        data = {}

        data["subject"] = self.getTitle()
        data["id"] = self.id
        data["title"] = self.title
        data["parent title"] = self.getParent().getTitle()
        data["description"] = self.description
        data["duration"] = "%s"%self.duration
        data["minutes"] = self.minutes

        for sp in self.speakers :
            data["speaker %s"%sp.getId()] = sp.getFullName()

        return data


    def clone(self, deltaTime, parent, options):
        sCont =  SubContribution()
        sCont.setParent(parent)
        sCont.setTitle(self.getTitle())
        sCont.setDescription(self.getDescription())
        sCont.setKeywords(self.getKeywords())
        dur = self.getDuration()
        hours = dur.seconds / 3600
        minutes = (dur.seconds % 3600) / 60
        sCont.setDuration(hours, minutes)
        sCont.setReportNumberHolder(self.getReportNumberHolder().clone(self))

        # There is no _order attribute in this class

        if options.get("authors", False) :
            for s in self.getSpeakerList() :
                sCont.newSpeaker(s.clone())
            sCont.setSpeakerText(self.getSpeakerText())

        if options.get("materials", False) :
            for m in self.getMaterialList() :
                sCont.addMaterial(m.clone(sCont))
            if self.getPaper() is not None:
                sCont.setPaper(self.getPaper().clone(sCont))
            if self.getSlides() is not None:
                sCont.setSlides(self.getSlides().clone(sCont))
            if self.getVideo() is not None:
                sCont.setVideo(self.getVideo().clone(sCont))
            if self.getPoster() is not None:
                sCont.setPoster(self.getPoster().clone(sCont))
            if self.getMinutes() is not None:
                sCont.setMinutes(self.getMinutes().clone(sCont))


        sCont.notifyModification()
        return sCont

    def notifyModification(self, raiseEvent = True):
        parent = self.getParent()
        if parent:
            parent.setModificationDate()
        if raiseEvent:
            self._notify('infoChanged')
        self._p_changed = 1

    def getCategoriesPath(self):
        return self.getConference().getCategoriesPath()

    def getLocator( self ):
        """Gives back a globaly unique identification encapsulated in a Locator
            object for the contribution instance
        """

        lconf = self.getOwner().getLocator()
        lconf["subContId"] = self.getId()
        return lconf


    def setId( self, newId ):
        self.id = newId

    def getId( self ):
        return self.id

    def getUniqueId( self ):
        """returns (string) the unique identifier of the item"""
        """used mainly in the web session access key table"""
        return "%ssc%s" % (self.getParent().getUniqueId(),self.id)

    def setTitle( self, newTitle ):
        self.title = newTitle.strip()
        self.notifyModification()

    def getTitle( self ):
        if self.title.strip() == "":
            return "(no title)"
        return self.title

    def setDescription( self, newDesc ):
        self.description = newDesc.strip()
        self.notifyModification()

    def getDescription( self ):
        return self.description

    def setParent(self,parent):
        self.parent = parent
        if self.parent == None:
            return

    def getParent( self ):
        return self.parent

    def setOwner(self, owner):
        self.setParent(owner)

    def getOwner( self ):
        return self.getParent()

    def getConference( self ):
        return self.parent.getConference()

    def getSession( self ):
        return self.parent.getSession()

    def getContribution(self):
        return self.parent

    def getDuration( self ):
        return self.duration

    def setDuration( self, hours, minutes=0, dur=0 ):
        if dur!=0:
            self.duration=dur
        else:
            hours = int( hours )
            minutes = int( minutes )
            self.duration = timedelta(hours=hours,minutes=minutes )
        self.notifyModification()

    def getLocation( self ):
        return self.getOwner().getLocation()

    def getRoom( self ):
        return self.getOwner().getRoom()

    def getSpeakerById( self, id ):
        """
        """
        for spk in self.speakers:
            if spk.getId() == id:
                return spk
        return None

    def newSpeaker( self, spk ):
        """
        """
        self.speakers.append( spk )
        try:
            if self._authorGen:
                pass
        except AttributeError:
            self._authorGen=Counter()
        newId = spk.getId()
        if newId == "":
            newId = str( self._authorGen.newCount() )
        spk.includeInSubContrib(self, newId)
        if self.getConference() is not None:
            self.getConference().indexSpeaker(spk)
        self.notifyModification()

    def removeSpeaker( self, spk ):
        """
        """
        if spk not in self.speakers:
            return
        self.speakers.remove( spk )
        if self.getConference() is not None:
            self.getConference().unindexSpeaker(spk)
        spk.delete()
        self.notifyModification()

    def recoverSpeaker(self, spk):
        self.newSpeaker(spk)
        spk.recover()

    def isSpeaker( self, spk):
        """
        """
        return spk in self._speakers

    def getSpeakerList ( self ):
        """
        """
        return self.speakers

    def getSpeakerText( self ):
        #to be removed
        try:
            if self.speakerText:
                pass
        except AttributeError, e:
            self.speakerText = ""
        return self.speakerText

    def setSpeakerText( self, newText ):
        self.speakerText = newText.strip()

    def appendSpeakerText( self, newText ):
        self.setSpeakerText( "%s, %s"%(self.getSpeakerText(), newText.strip()) )

#    """
#    There is no _order attribute in this class -
#    the methods below are either obsolate or the feature has not been implemented
#    """
#    def setOrder( self, order ):
#        self._order = order
#        self.notifyModification()
#
#    def getOrder(self):
#        return self._order

    def canIPAccess( self, ip ):
        return self.getOwner().canIPAccess(ip)

    def isProtected( self ):
        return self.hasProtectedOwner()

    def getAccessProtectionLevel( self ):
        return self.getOwner().getAccessProtectionLevel()

    def hasAnyProtection( self ):
        """Tells whether a subContribution has any kind of protection over it:
            access or domain protection.
        """
        return self.getOwner().hasAnyProtection()

    def getManagerList( self ):
        return self.parent.getManagerList()

    def hasProtectedOwner( self ):
        if self.getOwner() != None:
            return self.getOwner().isProtected()
        return False

    def getAccessKey( self ):
        return self.getOwner().getAccessKey()

    def getModifKey( self ):
        return self.getConference().getModifKey()

    def canView( self, aw ):
        """tells whether the specified user has access to the current object
            or any of its sub-objects
        """
        if self.canAccess( aw ):
            return True
        return False

    def isAllowedToAccess( self, user ):
        return self.parent.isAllowedToAccess( user )

    def canAccess( self, aw ):
        return self.getOwner().canAccess(aw)

    def canModify( self, aw ):
        return self.canUserModify( aw.getUser() ) or self.getConference().canKeyModify( aw )

    def canUserModify( self, av ):
        """Tells whether a user is allowed to modify the current contribution:
            only if the user is granted to modify the contribution or the user
            can modify any of its upper objects (i.e. conference or session).
        """
        return self.getParent().canUserModify( av )

    def canUserSubmit( self, av ):
        return self.getOwner().canUserSubmit( av )

    def getAllowedToAccessList( self ):
        """Currently the SubContribution class has no access list.
        But instead of returning the owner Contribution's access list,
        I am returning an empty list. Methods such as getRecursiveAllowedToAccess()
        will call the owner Contribution anyway.
        """
        return []

    def addMaterial( self, newMat ):
        newMat.setId( str(self.__materialGenerator.newCount()) )
        newMat.setOwner( self )
        self.materials[ newMat.getId() ] =  newMat
        self.notifyModification()

    def removeMaterial( self, mat):
        if mat.getId() in self.materials.keys():
            mat.delete()
            self.materials[mat.getId()].setOwner(None)
            del self.materials[ mat.getId() ]
            self.notifyModification()
        elif mat.getId().lower() == 'paper':
            self.removePaper()
            self.notifyModification()
        elif mat.getId().lower() == 'slides':
            self.removeSlides()
            self.notifyModification()
        elif mat.getId().lower() == 'minutes':
            self.removeMinutes()
            self.notifyModification()
        elif mat.getId().lower() == 'video':
            self.removeVideo()
            self.notifyModification()
        elif mat.getId().lower() == 'poster':
            self.removePoster()
            self.notifyModification()

    def recoverMaterial(self, recMat):
    # Id must already be set in recMat.
        recMat.setOwner( self )
        self.materials[ recMat.getId() ] =  recMat
        recMat.recover()
        self.notifyModification()

    def getMaterialRegistry(self):
        """
        Return the correct material registry for this type
        """
        from MaKaC.webinterface.materialFactories import SubContributionMFRegistry
        return SubContributionMFRegistry

    def getMaterialById( self, matId ):
        if matId.lower() == 'paper':
            return self.getPaper()
        elif matId.lower() == 'slides':
            return self.getSlides()
        elif matId.lower() == 'video':
            return self.getVideo()
        elif matId.lower() == 'poster':
            return self.getPoster()
        elif matId.lower() == 'minutes':
            return self.getMinutes()
        elif self.materials.has_key(matId):
            return self.materials[ matId ]
        return None

    def getMaterialList( self ):
        return self.materials.values()

    def getAllMaterialList(self, sort=True):
        l = self.getMaterialList()
        if self.getPaper():
            l.append( self.getPaper() )
        if self.getSlides():
            l.append( self.getSlides() )
        if self.getVideo():
            l.append( self.getVideo() )
        if self.getMinutes():
            l.append( self.getMinutes() )
        if self.getPoster():
            l.append( self.getPoster() )
        if sort:
            l.sort(lambda x,y: cmp(x.getTitle(),y.getTitle()))
        return l

    def setPaper( self, newPaper ):
        if self.getPaper() != None:
            raise MaKaCError( _("The paper for this subcontribution has already been set"), _("Contribution"))
        self.paper=newPaper
        self.paper.setOwner( self )
        self.notifyModification()

    def removePaper( self ):
        if self.getPaper() is None:
            return
        self.paper.delete()
        self.paper.setOwner(None)
        self.paper = None
        self.notifyModification()

    def recoverPaper(self, p):
        self.setPaper(p)
        p.recover()

    def getPaper( self ):
        return self.paper

    def setSlides( self, newSlides ):
        if self.getSlides() != None:
            raise MaKaCError( _("The slides for this subcontribution have already been set"), _("Contribution"))
        self.slides=newSlides
        self.slides.setOwner( self )
        self.notifyModification()

    def removeSlides( self ):
        if self.getSlides() is None:
            return
        self.slides.delete()
        self.slides.setOwner( None )
        self.slides = None
        self.notifyModification()

    def recoverSlides(self, s):
        self.setSlides(s)
        s.recover()

    def getSlides( self ):
        return self.slides

    def setVideo( self, newVideo ):
        if self.getVideo() != None:
            raise MaKaCError( _("the video for this subcontribution has already been set"))
        self.video=newVideo
        self.video.setOwner( self )
        self.notifyModification()

    def removeVideo( self ):
        if self.getVideo() is None:
            return
        self.video.delete()
        self.video.setOwner(None)
        self.video = None
        self.notifyModification()

    def recoverVideo(self, v):
        self.setVideo(v)
        v.recover()

    def getVideo( self ):
        try:
            if self.video:
                pass
        except AttributeError:
            self.video = None
        return self.video

    def setPoster( self, newPoster ):
        if self.getPoster() != None:
            raise MaKaCError( _("the poster for this subcontribution has already been set"))
        self.poster=newPoster
        self.poster.setOwner( self )
        self.notifyModification()

    def removePoster( self ):
        if self.getPoster() is None:
            return
        self.poster.delete()
        self.poster.setOwner(None)
        self.poster = None
        self.notifyModification()

    def recoverPoster(self, p):
        self.setPoster(p)
        p.recover()

    def getPoster( self ):
        try:
            if self.poster:
                pass
        except AttributeError:
            self.poster = None
        return self.poster

    def setMinutes( self, newMinutes ):
        if self.getMinutes() != None:
            raise MaKaCError( _("the Minutes for this subcontribution has already been set"))
        self.minutes=newMinutes
        self.minutes.setOwner( self )
        self.notifyModification()

    def createMinutes( self ):
        if self.getMinutes() != None:
            raise MaKaCError( _("The minutes for this subcontribution have already been created"), _("Sub Contribution"))
        self.minutes = Minutes()
        self.minutes.setOwner( self )
        self.notifyModification()
        return self.minutes

    def removeMinutes( self ):
        if self.getMinutes() is None:
            return
        self.minutes.delete()
        self.minutes.setOwner( None )
        self.minutes = None
        self.notifyModification()

    def recoverMinutes(self, min):
        self.removeMinutes() # To ensure that the current minutes are put in
                             # the trash can.
        self.minutes = min
        self.minutes.setOwner( self )
        min.recover()
        self.notifyModification()
        return self.minutes

    def getMinutes( self ):
        #To be removed
        try:
           if self.minutes:
            pass
        except AttributeError, e:
            self.minutes = None
        return self.minutes

    def getMasterSchedule( self ):
        return self.getOwner().getSchedule()

    def delete(self):

        self._notify('deleted', self.getOwner())

        while len(self.getSpeakerList()) > 0:
            self.removeSpeaker(self.getSpeakerList()[0])
        for mat in self.getMaterialList():
            self.removeMaterial(mat)
        self.removePaper()
        self.removeSlides()
        self.removeVideo()
        self.removePoster()
        self.removeMinutes()
        TrashCanManager().add(self)

        #self.unindex()

    def recover(self):
        TrashCanManager().remove(self)

    def getReportNumberHolder(self):
        try:
            if self._reportNumberHolder:
                pass
        except AttributeError, e:
            self._reportNumberHolder=ReportNumberHolder(self)
        return self._reportNumberHolder

    def setReportNumberHolder(self, rnh):
        self._reportNumberHolder=rnh

class Material(CommonObjectBase):
    """This class represents a set of electronic documents (resources) which can
        be attached to a conference, a session or a contribution.
        A material can be of several types (achieved by specialising this class)
        and is like a container of files which have some relation among them.
        It contains the minimal set of attributes to store basic meta data and
        provides useful operations to access and manage it.
       Attributes:
        owner -- (Conference, Session or Contribution) Object to which the
            material is attached to
        id -- (string) Material unique identifier. Normally used to uniquely
            identify a material within a conference, session or contribution
        title -- (string) Material denomination
        description -- (string) Longer text describing in more detail material
            intentions
        type -- (string) String identifying the material classification
        resources -- (PMapping) Collection of resouces grouped within the
            material. Dictionary of references to Resource objects indexed
            by their unique relative id.
    """

    fossilizes(IMaterialMinimalFossil, IMaterialFossil)

    def __init__( self, materialData=None ):
        self.id = "not assigned"
        self.__resources = {}
        self.__resourcesIdGen = Counter()
        self.title = ""
        self.description = ""
        self.type = ""
        self.owner = None
        self.__ac = AccessController(self)
        self._mainResource = None

    def updateNonInheritingChildren(self, elem, delete=False):
        self.getAccessController().updateNonInheritingChildren(elem, delete)
        self.notify_protection_to_owner(elem, delete)

    def notify_protection_to_owner(self, elem, delete=False):
        self.getOwner().updateNonInheritingChildren(elem, delete)

    def setValues( self, params ):
        """Sets all the values of the current material object from a diccionary
            containing the following key-value pairs:
                title-(str)
                description-(str)
           Please, note that this method sets ALL values which means that if
            the given dictionary doesn't contain any of the keys the value
            will set to a default value.
        """
        self.setTitle(params.get("title", "NO TITLE ASSIGNED"))
        self.setDescription( params.get( "description", "" ) )
        self.notifyModification()

    def clone ( self, owner):
        mat = type(self)()
        mat.setTitle(self.getTitle())
        mat.setDescription(self.getDescription())
        mat.notifyModification()

        mat.setId(self.getId())
        mat.setOwner(owner)
        mat.setType(self.getType())

        mat.setProtection(self.getAccessController()._getAccessProtection())
        mat.setAccessKey(self.getAccessKey())
        rlist = self.getResourceList()
        for r in rlist:
            newres = r.clone(mat)
            mat.addResource(newres)

        mat.setMainResource(self.getMainResource())

        return mat

    def notifyModification( self ):
        parent = self.getOwner()
        if parent:
            parent.notifyModification(raiseEvent = False)
        self._p_changed = 1

    def getLocator( self ):
        if self.owner == None:
            return Locator()
        lconf = self.owner.getLocator()
        lconf["materialId"] = self.getId()
        return lconf

    def setId( self, newId ):
        self.id = str(newId).strip()

    def getId( self ):
        return self.id

    def getUniqueId( self ):
        """returns (string) the unique identifier of the item"""
        """used mainly in the web session access key table"""
        return "%sm%s" % (self.getOwner().getUniqueId(),self.id)

    def setOwner( self, newOwner ):
        self.owner = newOwner

    def getOwner( self ):
        return self.owner

    def getCategory( self ):
        if isinstance(self.getOwner(), Category):
            return self.getOwner()
        return None

    def getConference( self ):
        if type(self.getOwner()) is Conference:
            return self.getOwner()
        if type(self.getOwner()) is Category:
            return None
        return self.getOwner().getConference()

    def getSession( self ):
        if self.getContribution():
            return self.getContribution().getSession()
        if isinstance(self.getOwner(), Session):
            return self.getOwner()
        if isinstance(self.getOwner(), SubContribution):
            return self.getOwner().getSession()
        return None

    def getContribution( self ):
        if self.getSubContribution():
            return self.getSubContribution().getContribution()
        if isinstance(self.getOwner(), Contribution):
            return self.getOwner()
        return None

    def getSubContribution( self ):
        if isinstance(self.getOwner(), SubContribution):
            return self.getOwner()
        return None

    @Updates (['MaKaC.conference.Material',
                 'MaKaC.conference.Minutes',
                 'MaKaC.conference.Paper',
                 'MaKaC.conference.Slides',
                 'MaKaC.conference.Video',
                 'MaKaC.conference.Poster',
                 'MaKaC.conference.Reviewing'],'title')
    def setTitle( self, newTitle ):
        self.title = newTitle.strip()
        self.notifyModification()

    def getTitle( self ):
        return self.title

    @Updates (['MaKaC.conference.Material',
                 'MaKaC.conference.Minutes',
                 'MaKaC.conference.Paper',
                 'MaKaC.conference.Slides',
                 'MaKaC.conference.Video',
                 'MaKaC.conference.Poster',
                 'MaKaC.conference.Reviewing'], 'description')
    def setDescription( self, newDescription ):
        self.description = newDescription.strip()
        self.notifyModification()

    def getDescription( self ):
        return self.description

    def setType( self, newType ):
        self.type = newType.strip()
        self.notifyModification()

    def getType( self ):
        return self.type

    def getReviewingState(self):
        """ Returns the reviewing state of a material.
            The state is represented by an integer:
            0 : there's no reviewing state because the material does not belong to a contribution, or the conference
                has not reviewing module enabled, or the module is enabled but the mode is "no reviewing"
            1 : the material is not subject to reviewing, because this kind of material is not reviewable in the conference
            2 : the material is subject to reviewing, but has not been submitted yet by the author
            3 : the material is subject to reviewing, has been submitted by the author, but has not been judged yet
            4 : the material is subject to reviewing, has been submitted by the author, and has been judged as Accepted
            5 : the material is subject to reviewing, has been submitted by the author, and has been judged as Rejected
        """
        if isinstance(self.owner, Contribution):
            conference = self.owner.getConference()
            if conference.getConfPaperReview().getChoice() == ConferencePaperReview.NO_REVIEWING: #conference has no reviewing process
                return 0
            else: #conference has reviewing
                #if self.id in reviewableMaterials: #material is reviewable
                if isinstance(self, Reviewing): #material is reviewable
                    lastReview = self.owner.getReviewManager().getLastReview()
                    if lastReview.isAuthorSubmitted(): #author has submitted
                        refereeJudgement = lastReview.getRefereeJudgement()
                        if refereeJudgement.isSubmitted(): #referee has submitted judgement
                            if refereeJudgement.getJudgement() == "Accept":
                                return 4
                            elif refereeJudgement.getJudgement() == "Reject":
                                return 5
                            else:
                                #we should never arrive here because referee judgements that are 'To be corrected'
                                #or a custom state should imply a new review being created, so the state is back to 2
                                raise MaKaCError("RefereeJudgement should be 'Accept' or 'Reject' in this method")
                        else: #referee has not  submitted judgement
                            return 3
                    else: #author has not submitted
                        return 2
                else: #material is not reviewable
                    return 1
        else: #material does not belong to a contribution
            return 0

    def _getRepository( self ):
        dbRoot = DBMgr.getInstance().getDBConnection().root()
        try:
            fr = dbRoot["local_repositories"]["main"]
        except KeyError, e:
            fr = fileRepository.MaterialLocalRepository()
            dbRoot["local_repositories"] = OOBTree()
            dbRoot["local_repositories"]["main"] = fr
        return fr

    def hasFile( self, name ):
        for f in self.getResourceList():
            if f.getName() == name:
                return True
        return False

    def addResource( self, newRes, forcedFileId = None ):
        newRes.setOwner( self )
        newRes.setId( str( self.__resourcesIdGen.newCount() ) )
        newRes.archive( self._getRepository(), forcedFileId = forcedFileId )
        self.__resources[newRes.getId()] = newRes
        self.notifyModification()
        Logger.get('storage').debug("Finished storing resource %s for material %s" % (newRes.getId(), self.getLocator()))

    def getResourceList(self, sort=True):
        list = self.__resources.values()
        if sort:
            list.sort(utils.sortFilesByName)
        return list

    def getNbResources(self ):
        return len(self.__resources)

    def getResourceById( self, id ):
        return self.__resources[id]

    def removeResource( self, res ):
        if res.getId() in self.__resources.keys():
            del self.__resources[ res.getId() ]
            res.delete()
            self.notifyModification()
        if self.getMainResource() is not None and \
                self._mainResource.getId() == res.getId():
            self._mainResource = None

    def recoverResource(self, recRes):
        recRes.setOwner(self)
        self.__resources[recRes.getId()] = recRes
        recRes.recover()
        self.notifyModification()

    def getMainResource(self):
        try:
            if self._mainResource:
                pass
        except AttributeError:
            self._mainResource = None
        return self._mainResource

    def setMainResource(self, mr):
        self._mainResource = mr

    def delete( self ):
        for res in self.getResourceList():
            self.removeResource( res )
        self.notify_protection_to_owner(self, delete=True)
        TrashCanManager().add(self)

    def recover(self):
        TrashCanManager().remove(self)

    def canIPAccess( self, ip ):
        if not self.__ac.canIPAccess( ip ):
            return False
        if self.getOwner() != None:
            return self.getOwner().canIPAccess(ip)
        return True

    def isProtected( self ):
        # tells if a material is protected or not
        return (self.hasProtectedOwner() + self.getAccessProtectionLevel()) > 0

    def getAccessProtectionLevel( self ):
        return self.__ac.getAccessProtectionLevel()

    def isItselfProtected( self ):
        return self.__ac.isItselfProtected()


    def hasProtectedOwner( self ):
        if self.getOwner() != None:
            return self.getOwner().isProtected()
        return False


    @Updates (['MaKaC.conference.Material',
                 'MaKaC.conference.Minutes',
                 'MaKaC.conference.Paper',
                 'MaKaC.conference.Slides',
                 'MaKaC.conference.Video',
               'MaKaC.conference.Poster',
               'MaKaC.conference.Reviewing'], 'protection', lambda(x): int(x))

    def setProtection( self, private ):
        self.__ac.setProtection( private )
        self.notify_protection_to_owner(self)
        self._p_changed = 1

    def isHidden( self ):
        return self.__ac.isHidden()

    @Updates (['MaKaC.conference.Material',
               'MaKaC.conference.Minutes',
               'MaKaC.conference.Paper',
               'MaKaC.conference.Slides',
               'MaKaC.conference.Video',
               'MaKaC.conference.Poster',
               'MaKaC.conference.Reviewing'], 'hidden')
    def setHidden( self, hidden ):
        self.__ac.setHidden( hidden )
        self._p_changed = 1


    @Updates (['MaKaC.conference.Material',
               'MaKaC.conference.Minutes',
               'MaKaC.conference.Paper',
               'MaKaC.conference.Slides',
               'MaKaC.conference.Video',
               'MaKaC.conference.Poster',
               'MaKaC.conference.Reviewing'], 'accessKey')

    def setAccessKey( self, pwd="" ):
        self.__ac.setAccessKey(pwd)
        self._p_changed = 1

    def getAccessKey( self ):
        return self.__ac.getAccessKey()

    def grantAccess( self, prin ):
        self.__ac.grantAccess( prin )
        if isinstance(prin, MaKaC.user.Avatar):
            prin.linkTo(self, "access")
        self._p_changed = 1

    def revokeAccess( self, prin ):
        self.__ac.revokeAccess( prin )
        if isinstance(prin, MaKaC.user.Avatar):
            prin.unlinkTo(self, "access")
        self._p_changed = 1

    def canView( self, aw ):
        """tells whether the specified user has access to the current object
            or any of its sub-objects
        """
        if self.isHidden() and not self.canAccess( aw ):
            return False
        else:
            return True

    def isAllowedToAccess( self, user ):
        return (not self.isItselfProtected() and self.getOwner().isAllowedToAccess( user )) or self.__ac.canUserAccess( user ) or self.canUserModify(user)

    def canAccess( self, aw ):

        # Allow harvesters (Invenio, offline cache) to access
        # protected pages
        if self.__ac.isHarvesterIP(aw.getIP()):
            return True
        #####################################################

        from MaKaC.webinterface.rh.collaboration import RCCollaborationAdmin, RCCollaborationPluginAdmin
        if RCCollaborationAdmin.hasRights(user = aw.getUser()) or \
            RCCollaborationPluginAdmin.hasRights(user=aw.getUser(), plugins='any'):
            return True

        canUserAccess = self.isAllowedToAccess( aw.getUser() )
        canIPAccess = self.canIPAccess( aw.getIP() )
        if not self.isProtected():
            return canUserAccess or canIPAccess
        else:
            canKeyAccess = self.canKeyAccess(aw)
            return canUserAccess or canKeyAccess

    def canKeyAccess( self, aw ):
        sess = aw.getSession()
        if not sess:
            return False
        keys = sess.getVar("accessKeys")
        if keys != None:
            key = keys.get(self.getUniqueId(),"")
            if self.getAccessKey() != "":
                return self.__ac.canKeyAccess(key)
            elif self.getConference() != None:
                return self.getConference().canKeyAccess(aw, key)
        return False

    def grantModification( self, prin ):
        self.__ac.grantModification( prin )
        if isinstance(prin, MaKaC.user.Avatar):
            prin.linkTo(self, "manager")
        self._p_changed = 1

    def revokeModification( self, prin ):
        self.__ac.revokeModification( prin )
        if isinstance(prin, MaKaC.user.Avatar):
            prin.unlinkTo(self, "manager")
        self._p_changed = 1

    def canModify( self, aw ):
        return self.canUserModify( aw.getUser() ) or (self.getConference() and self.getConference().canKeyModify( aw ))

    def canUserModify( self, user ):
        """Tells whether a user is allowed to modify the current contribution:
            only if the user is granted to modify the contribution or the user
            can modify any of its upper objects (i.e. conference or session).
        """
        return self.getOwner().canUserModify( user )

    def getModifKey( self ):
        return self.getConference().getModifKey()

    def getManagerList( self ):
        return self.__ac.getModifierList()

    def getAllowedToAccessList( self ):
        return self.__ac.getAccessList()

    def requireDomain( self, dom ):
        self.__ac.requireDomain( dom )
        self._p_changed = 1

    def freeDomain( self, dom ):
        self.__ac.freeDomain( dom )
        self._p_changed = 1

    def getDomainList( self ):
        return self.__ac.getRequiredDomainList()

    def getAccessController(self):
        return self.__ac

    def isBuiltin(self):
        return False

class BuiltinMaterial(Material):
    """
    Non-customizable material types
    """
    def isBuiltin(self):
        return True


class Reviewing(BuiltinMaterial):

    def __init__( self, materialData = None ):
        Material.__init__( self, materialData )
        self.id = "reviewing"

    def setId( self, newId ):
        return

    def getContribution(self):
        if isinstance(self.getOwner(), Review):
            return self.getOwner().getContribution()
        return Material.getContribution(self)

class Paper(BuiltinMaterial):

    def __init__( self, materialData = None ):
        Material.__init__( self, materialData )
        self.id = "paper"

    def setId( self, newId ):
        return



class Slides(BuiltinMaterial):

    def __init__( self, materialData = None ):
        Material.__init__( self, materialData )
        self.id = "slides"

    def setId( self, newId ):
        return



class Video(BuiltinMaterial):

    def __init__( self, materialData = None ):
        Material.__init__( self, materialData )
        self.id = "video"

    def setId( self, newId ):
        return

class Poster(BuiltinMaterial):

    def __init__( self, materialData = None ):
        Material.__init__( self, materialData )
        self.id = "poster"

    def setId( self, newId ):
        return

class Minutes(BuiltinMaterial):

    def __init__( self, materialData = None ):
        Material.__init__( self, materialData )
        self.id = "minutes"
        self.title = "Minutes"
        self.file = None

    def clone ( self, owner):
        mat = Minutes()
        mat.setTitle(self.getTitle())
        mat.setDescription(self.getDescription())
        mat.notifyModification()

        mat.setId(self.getId())
        mat.setOwner(owner)
        mat.setType(self.getType())

        mat.setProtection(self.getAccessController()._getAccessProtection())
        mat.setAccessKey(self.getAccessKey())
        lrep = self._getRepository()
        flist = lrep.getFiles()
        rlist = self.getResourceList()
        for r in rlist :
            if r.getId()=="minutes":
                mat.setText(self.getText())
            elif  isinstance(r,Link):
                newlink = Link()
                newlink.setOwner(mat)
                newlink.setName(r.getName())
                newlink.setDescription(r.getDescription())
                newlink.setURL(r.getURL())
                mat.addResource(newlink)
            elif isinstance(r,LocalFile):
                newfile = LocalFile()
                newfile.setOwner(mat)
                newfile.setName(r.getName())
                newfile.setDescription(r.getDescription())
                newfile.setFilePath(r.getFilePath())
                newfile.setFileName(r.getFileName())
                mat.addResource(newfile)
            else :
                raise Exception( _("Unexpected object type in Resource List : ")+str(type(r)))

        mat.setMainResource(self.getMainResource())

        return mat

    def setId( self, newId ):
        return

    def setTitle( self, newTitle ):
        self.title = newTitle.strip()
        self.notifyModification()

    def _setFile( self, forcedFileId = None ):
        #XXX: unsafe; it must be changed by mkstemp when migrating to python 2.3
        tmpFileName = tempfile.mktemp()
        fh = open(tmpFileName, "w")
        fh.write(" ")
        fh.close()
        self.file = LocalFile()
        self.file.setId("minutes")
        self.file.setName("minutes")
        self.file.setFilePath(tmpFileName)
        self.file.setFileName("minutes.txt")
        self.file.setOwner(self)
        self.file.archive(self._getRepository(), forcedFileId = forcedFileId)

    def setText( self, text, forcedFileId = None ):
        if self.file:
            self.file.delete()
        self._setFile(forcedFileId = forcedFileId)
        self.file.replaceContent( text )
        self.getOwner().notifyModification()

    def getText( self ):
        if not self.file:
            return ""
        return self.file.readBin()

    def getResourceList(self, sort=True):
        res = Material.getResourceList(self, sort=sort)
        if self.file:
            res.insert(0, self.file)
        return res

    def getResourceById( self, id ):
        if id.strip() == "minutes":
            return self.file
        return Material.getResourceById( self, id )

    def removeResource(self, res):
        Material.removeResource(self, res)
        if self.file is not None and res.getId().strip() == "minutes":
            self.file = None
            res.delete()
            self.notifyModification()

    def recoverResource(self, recRes):
        if recRes.getId() == "minutes":
            recRes.setOwner(self)
            self.file = recRes
            recRes.recover()
            self.notifyModification()
        else:
            Material.recoverResource(self, recRes)


class Resource(CommonObjectBase):
    """This is the base class for representing individual resources which can
        be included in material containers for lately being attached to
        conference objects (i.e. conferences, sessions or contributions). This
        class provides basic data and operations to handle this resources.
       Resources can be of serveral types (files, links, ...) which means
        different specialisations of this class.
       Attributes:
        id -- (string) Allows to assign the resource a unique identifier. It
            is normally used to uniquely identify the resource among other
            resources included in a certain material.
        name -- (string) Short description about the purpose or the contents
            of the resource.
        description - (string) detailed and varied information about the
            resource.
        __owner - (Material) reference to the material object in which the
            current resource is included.
    """

    fossilizes(IResourceMinimalFossil, IResourceFossil)

    def __init__( self, resData = None ):
        self.id = "not assigned"
        self.name = ""
        self.description = ""
        self._owner = None
        self.__ac = AccessController(self)
        self.pdfConversionRequestDate = None

    def clone( self, conf, protection=True ):
        res = self.__class__()
        res.setName(self.getName())
        res.setDescription(self.getDescription())
        res.setOwner(conf)
        res.notifyModification()
        res.setId(self.getId())

        if protection:
            res.setProtection(self.getAccessController()._getAccessProtection())
        #res.__ac = self.getAccessController()

        return res

    def notifyModification( self ):
        parent = self.getOwner()
        if parent:
            parent.setModificationDate()
        self._p_changed = 1

    def getLocator( self ):
        if self._owner == None:
            return Locator()
        lconf = self._owner.getLocator()
        lconf["resId"] = self.getId()
        return lconf

    def setId( self, newId ):
        self.id = newId.strip()

    def getId( self ):
        return self.id

    def getUniqueId( self ):
        """returns (string) the unique identifier of the item
        used mainly in the web session access key table
        for resources, it is the same as the father material since
        only the material can be protected with an access key"""
        return self.getOwner().getUniqueId()

    def setOwner( self, newOwner ):
        self._owner = newOwner

    def getOwner( self ):
        return self._owner

    def getCategory( self ):
        #raise "%s:%s:%s"%(self.getOwner(), Material, isinstance(self.getOwner, Material))

        if isinstance(self.getOwner(), Category):
            return self.getOwner()
        if isinstance(self.getOwner(), Material):
            return self.getOwner().getCategory()
        return None

    def getConference( self ):
        # this check owes itself to the fact that some
        # protection checking functions call getConference()
        # directly on resources, without caring whether they
        # are owned by Conferences or Categories
        if isinstance(self._owner, Category):
            return None
        else:
            return self._owner.getConference()

    def getSession( self ):
        return self._owner.getSession()

    def getContribution( self ):
        return self._owner.getContribution()

    def getSubContribution( self ):
        return self._owner.getSubContribution()

    @Updates (['MaKaC.conference.Link',
                 'MaKaC.conference.LocalFile'], 'name')
    def setName( self, newName ):
        self.name = newName.strip()
        self.notifyModification()

    def getName( self ):
        return self.name

    @Updates (['MaKaC.conference.Link',
                 'MaKaC.conference.LocalFile'], 'description')
    def setDescription( self, newDesc ):
        self.description = newDesc.strip()
        self.notifyModification()

    def getDescription( self ):
        return self.description

    def archive( self, repository = None, forcedFileId = None ):
        """performs necessary operations to ensure the archiving of the
            resource. By default is doing nothing as the persistence of the
            system already ensures the archiving of the basic resource data"""
        return

    def delete( self ):
        if self._owner != None:
            self.notify_protection_to_owner(delete=True)
            self._owner.removeResource( self )
            self._owner = None
            TrashCanManager().add(self)

    def recover(self):
        TrashCanManager().remove(self)

    def canIPAccess( self, ip ):
        if not self.__ac.canIPAccess( ip ):
            return False
        if self.getOwner() != None:
            return self.getOwner().canIPAccess(ip)
        return True

    def isProtected( self ):
        # tells if a resource is protected or not
        return (self.hasProtectedOwner() + self.getAccessProtectionLevel()) > 0

    def getAccessProtectionLevel( self ):
        return self.__ac.getAccessProtectionLevel()

    def isItselfProtected( self ):
        return self.__ac.isItselfProtected()

    def hasProtectedOwner( self ):
        if self.getOwner() != None:
            return self.getOwner().isProtected()
        return False

    def notify_protection_to_owner(self, delete=False):
        # Resources can be attached to other objects (e.g. Registrant),
        # but we wish to trigger the notification only when attached to materials (except paper reviewing)
        if isinstance(self.getOwner(), Material) and not isinstance(self.getOwner(), Reviewing):
            self.getOwner().updateNonInheritingChildren(self, delete)

    @Updates (['MaKaC.conference.Link',
               'MaKaC.conference.LocalFile'],'protection', lambda(x): int(x))

    def setProtection( self, private ):
        self.__ac.setProtection( private )
        self.notify_protection_to_owner()

    def grantAccess( self, prin ):
        self.__ac.grantAccess( prin )
        if isinstance(prin, MaKaC.user.Avatar):
            prin.linkTo(self, "access")

    def revokeAccess( self, prin ):
        self.__ac.revokeAccess( prin )
        if isinstance(prin, MaKaC.user.Avatar):
            prin.unlinkTo(self, "access")

    def canView( self, aw ):
        """tells whether the specified user has access to the current object
            or any of its sub-objects
        """
        return self.canAccess( aw )

    def isAllowedToAccess( self, user ):
        return self.__ac.canUserAccess( user ) or self.canUserModify( user ) or (not self.isItselfProtected() and self.getOwner().isAllowedToAccess( user ))

    def canAccess( self, aw ):
        # Allow harvesters (Invenio, offline cache) to access
        # protected pages
        if self.__ac.isHarvesterIP(aw.getIP()):
            return True
        #####################################################

        from MaKaC.webinterface.rh.collaboration import RCCollaborationAdmin, RCCollaborationPluginAdmin
        if RCCollaborationAdmin.hasRights(user = aw.getUser()) or \
            RCCollaborationPluginAdmin.hasRights(user=aw.getUser(), plugins='any'):
            return True

        if not self.canIPAccess(aw.getIP()) and not self.canUserModify(aw.getUser()) and not self.isAllowedToAccess( aw.getUser() ):
            return False
        if not self.isProtected():
            return True
        flag = self.isAllowedToAccess( aw.getUser() )
        return flag or self.canKeyAccess(aw) or self.getOwner().canKeyAccess(aw) or \
                (self.getConference() != None and self.getConference().canKeyAccess(aw) and self.getAccessKey() == "") or \
                (self.getConference() != None and self.getConference().canKeyAccess(aw) and self.getAccessKey() == self.getConference().getAccessKey())

    def grantModification( self, prin ):
        self.__ac.grantModification( prin )

    def revokeModification( self, prin ):
        self.__ac.revokeModification( prin )

    def canModify( self, aw ):
        return self.canUserModify( aw.getUser() ) or (self.getConference() and self.getConference().canKeyModify( aw ))

    def canUserModify( self, user ):
        """Tells whether a user is allowed to modify the current contribution:
            only if the user is granted to modify the contribution or the user
            can modify any of its upper objects (i.e. conference or session).
        """
        return self.getOwner().canUserModify( user )

    def getModifKey( self ):
        return self.getConference().getModifKey()

    def getManagerList( self ):
        return self.__ac.getModifierList()

    def getAllowedToAccessList( self ):
        return self.__ac.getAccessList()

    def getURL( self ):
        return ""

    def requireDomain( self, dom ):
        self.__ac.requireDomain( dom )

    def freeDomain( self, dom ):
        self.__ac.freeDomain( dom )

    def getDomainList( self ):
        return self.__ac.getRequiredDomainList()

    def getAccessController(self):
        return self.__ac

    def getAccessKey(self):
        if self.getOwner() is not None:
            return self.getOwner().getAccessKey()
        return ""

    def canKeyAccess( self, aw ):
        sess = aw.getSession()
        if not sess:
            return False
        accessKey = self.getAccessKey()
        keys = sess.getVar("accessKeys")
        if keys != None:
            if keys.has_key(self.getUniqueId()):
                if (accessKey != "" and keys[self.getUniqueId()] == accessKey) or (accessKey == "" and self.getConference().getAccessKey() != "" and keys[self.getUniqueId()] == self.getConference().getAccessKey()):
                    return True
        return False

    def getReviewingState(self):
        """ Returns the reviewing state of a resource, which is the reviewing state of the material to which it belongs.
            The state is represented by an integer:
            0 : there's no reviewing state because the resource doesn't belong to a material,
                the material does not belong to a contribution, or the conference does not have reviewing.
            1 : the material is not subject to reviewing, because this kind of material is not reviewable in the conference
            2 : the material is subject to reviewing, but has not been submitted yet by the author
            3 : the material is subject to reviewing, has been submitted by the author, but has not been judged yet
            4 : the material is subject to reviewing, has been submitted by the author, and has been judged as Accepted
            5 : the material is subject to reviewing, has been submitted by the author, and has been judged as Rejected
        """
        if isinstance(self.getOwner(), Material):
            return self.getOwner().getReviewingState()
        else: #ressource does not belong to a material
            return 0

    def setPDFConversionRequestDate( self, newPdfConversionRequestDate ):
        self.pdfConversionRequestDate = newPdfConversionRequestDate

    def getPDFConversionStatus(self):

        if not hasattr(self, "pdfConversionRequestDate"):
            self.pdfConversionRequestDate = None

        if self.pdfConversionRequestDate is not None and self.pdfConversionRequestDate + timedelta(seconds=50) > nowutc() :
            return 'converting'
        return None

class Link(Resource):
    """Specialises Resource class in order to represent web links. Objects of
        this class will contain necessary information to include in a conference
        object links to internet resources through a URL.
       Params:
        url -- (string) Contains the URL to the internet target resource.
    """

    fossilizes(ILinkMinimalFossil, ILinkFossil)

    def __init__( self, resData = None ):
        Resource.__init__( self, resData )
        self.url = ""

    def clone( self, conf ):
        link = Resource.clone(self, conf)
        link.setURL(self.getURL())
        return link

    @Updates ('MaKaC.conference.Link', 'url')
    def setURL( self, newURL ):
        self.url = newURL.strip()
        self.notifyModification()

    def getURL( self ):
        return self.url


class LocalFile(Resource):
    """Specialises Resource class in order to represent files which can be
        stored in the system. The user can choose to use the system as an
        archive of electronic files so he may want to attach a file which is
        in his computer to a conference so it remains there and must be kept
        in the system. This object contains the file basic metadata and provides
        the necessary operations to ensure the corresponding file is archived
        (it uses one of the file repositories of the system to do so) and keeps
        the reference for being able to access it afterwards.
       Params:
        fileName -- (string) Name of the file. Normally the original name of
            the user submitted file is kept.
        filePath -- (string) If it is set, it contains a local path to the
            file submitted by the user and uploaded in the system. This
            attribute is only temporary used so it keeps a pointer to a
            temporary uploaded file.
        __repository -- (FileRep) Once a file is archived, it is kept in a
            FileRepository for long term. This attribute contains a pointer
            to the file repository where the file is kept.
        __archivedId -- (string) It contains a unique identifier for the file
            inside the repository where it is archived.
    """

    fossilizes(ILocalFileMinimalFossil, ILocalFileFossil, ILocalFileExtendedFossil, ILocalFileAbstractMaterialFossil)

    def __init__( self, resData = None ):
        Resource.__init__( self, resData )
        self.fileName= ""
        self.fileType = ""
        self.filePath = ""
        self.__repository = None
        self.__archivedId = ""

    def clone( self, conf, protection=True ):
        localfile = Resource.clone(self, conf, protection)
        localfile.setFilePath(self.getFilePath())
        localfile.setFileName(self.getFileName())
        return localfile

    def setFileName( self, newFileName, checkArchive=True ):
        """While the file is not archived sets the file name of the current
            object to the one specified (if a full path is specified the
            base name is extracted) replacing on it blanks by underscores.
        """
        if checkArchive and self.isArchived():
            raise MaKaCError( _("The file name of an archived file cannot be changed"), _("File Archiving"))
        #Using os.path.basename is not enough as it only extract filenames
        #   correclty depending on the server platform. So we need to convert
        #   to the server platform and apply the basename extraction. As I
        #   couldn't find a python function for this this is done manually
        #   although it can contain errors
        #On windows basename function seems to work properly with unix file
        #   paths
        if newFileName.count("/"):
            #unix filepath
            newFileName = newFileName.split("/")[-1]
        else:
            #windows file path: there "/" is not allowed on windows paths
            newFileName = newFileName.split("\\")[-1]
        self.fileName = newFileName.strip().replace(" ", "_")

    def getFileName( self ):
        return self.fileName

    def getFileType( self ):
        fileExtension = os.path.splitext( self.getFileName() )[1]
        if fileExtension != "":
            fileExtension = fileExtension[1:]
        cfg = Config.getInstance()
        if cfg.getFileType( fileExtension ) != "":
            return cfg.getFileType( fileExtension )
        else:
            return fileExtension

    def setFilePath( self, filePath ):
        if self.isArchived():
            raise MaKaCError( _("The path of an archived file cannot be changed"), _("File Archiving"))
        if not os.access( filePath.strip(), os.F_OK ):
            raise Exception( _("File does not exist : %s")%filePath.strip())
        self.filePath = filePath.strip()

    def getCreationDate( self):
        return self.__repository.getCreationDate(self.__archivedId)

    def getFilePath( self ):
        if not self.isArchived():
            return self.filePath
        return self.__repository.getFilePath(self.__archivedId)

    def getSize( self ):
        if not self.isArchived():
            return int(os.stat(self.getFilePath())[stat.ST_SIZE])
        return self.__repository.getFileSize( self.__archivedId )

    def setArchivedId( self, rep, id ):
        self.__repository = rep
        self.__archivedId = id

    def getRepositoryId( self ):
        return self.__archivedId

    def setRepositoryId(self, id):
        self.__archivedId = id

    def isArchived( self ):
        return self.__repository != None and self.__archivedId != ""

    def readBin( self ):
        if not self.isArchived():
            raise MaKaCError( _("File not available until it has been archived") , _("File Archiving"))
        return self.__repository.readFile( self.__archivedId  )

    def replaceContent( self, newContent ):
        if not self.isArchived():
            raise MaKaCError( _("File not available until it has been archived") , _("File Archiving"))
        self.__repository.replaceContent( self.__archivedId, newContent )

    def archive( self, repository=None, forcedFileId = None ):
        if self.isArchived():
            raise Exception( _("File is already archived"))
        if not repository:
            raise Exception( _("Destination repository not set"))
        if self.filePath == "":
            return _("Nothing to archive")
        repository.storeFile( self, forcedFileId = forcedFileId)
        self.filePath = ""
        self.notifyModification()

    def unArchive(self):
    # Not used.
        self.__repository = None
        self.__archivedId = ""

    def recover(self):
        if not self.isArchived():
            raise Exception( _("File is not archived, so it cannot be recovered."))
        if not self.__repository:
            raise Exception( _("Destination repository not set."))
        self.__repository.recoverFile(self)
        Resource.recover(self)
        self.notifyModification()

    def delete( self ):
        if not self.isArchived():
            os.remove( self.getFilePath() )
        try:
            self.__repository.retireFile( self )
        except AttributeError, e:
            pass
        Resource.delete( self )

    def getRepository(self):
        return self.__repository

    def __str__( self ):
        return self.getFileName()

    #getURL is removed at the moment from the LocalFile and the file access
    #   is completely delegated to the web interface; the web interface will
    #   have to access the files locally (using the getFilePath) or the readBin
    #   function.
    #However, for the future it could be required to have several file
    #   repositories so the file access will have to be reviewed.
    #def getURL( self ):
    #    #XXX: Very bad!! We should find a better solution
    #    c = Config.getInstance()
    #    return c.getArchivedFileURL( self )


class TCIndex( Persistent ):
    """Index for conference track coordinators.

        This class allows to index conference track coordinators so the owner
        can answer optimally to the query if a user is coordinating
        any conference track.
        It is implemented by simply using a BTree where the Avatar id is used
        as key (because it is unique and non variable) and a list of
        coordinated tracks is kept as keys. It is the responsability of the
        index owner (conference) to keep it up-to-date i.e. notify track
        coordinator additions and removals.
    """

    def __init__( self ):
        self._idx = OOBTree()


    def getTracks( self, av ):
        """Gives a list with the tracks a user is coordinating.
        """
        if av == None:
            return []
        return self._idx.get( av.getId(), [] )

    def indexCoordinator( self, av, track ):
        """Registers in the index a coordinator of a track.
        """
        if av == None or track == None:
            return
        if not self._idx.has_key( av.getId() ):
            l = []
        else:
            l = self._idx[av.getId()]
        if track not in l:
            l.append(track)
            # necessary, otherwise ZODB won't know it needs to update the BTree
            self._idx[av.getId()] = l
        self.notifyModification()

    def unindexCoordinator( self, av, track ):
        if av == None or track == None:
            return
        l = self._idx.get( av.getId(), [] )
        if track in l:
            l.remove( track )
            self._idx[av.getId()] = l
        self.notifyModification()

    def notifyModification(self):
        self._p_changed = 1


class Track(CoreObject):

    def __init__( self ):
        self.conference = None
        self.id = "not assigned"
        self.title = ""
        self.description = ""
        self.subTracks = {}
        self.__SubTrackGenerator = Counter()
        self._abstracts = OOBTree()
        self._coordinators = []
        self._contributions = OOBTree()
        self._code=""

    def clone(self, conference):
        tr = Track()
        tr.setConference(conference)
        tr.setTitle(self.getTitle())
        tr.setCode(self.getCode())
        tr.setDescription(self.getDescription())

        for co in self.getCoordinatorList() :
            tr.addCoordinator(co)

        for subtr in self.getSubTrackList() :
            tr.addSubTrack(subtr.clone())

        return tr


    def delete( self ):
        """Deletes a track from the system. All the associated abstracts will
            also be notified so the track is no longer associated to them.
        """
        #XXX: Should we allow to delete a track when there are some abstracts
        #       or contributions submitted for it?!?!?!?!

        # we must notify each abstract in the track about the deletion of the
        #   track
        while len(self._abstracts)>0:
            k = self._abstracts.keys()[0]
            abstract = self._abstracts[k]
            del self._abstracts[k]
            abstract.removeTrack( self )

        # we must notify each contribution in the track about the deletion of the
        #   track
        while len(self._contributions)>0:
            k = self._contributions.keys()[0]
            contrib = self._contributions[k]
            del self._contributions[k]
            contrib.removeTrack( self )

        # we must delete and unindex all the possible track coordinators
        while len(self._coordinators)>0:
            self.removeCoordinator(self._coordinators[0])

        # we must notify the conference about the track deletion
        if self.conference:
            conf = self.conference
            self.conference = None
            conf.removeTrack( self )

        TrashCanManager().add(self)

    def recover(self):
        TrashCanManager().remove(self)

    def canModify( self, aw ):
        return self.conference.canModify( aw )

    def canUserModify( self, av ):
        return self.conference.canUserModify( av )

    def canView( self, aw ):
        return self.conference.canView( aw )

    def notifyModification( self ):
        parent = self.getConference()
        if parent:
            parent.setModificationDate()
        self._p_changed = 1

    def getLocator( self ):
        """Gives back a globaly unique identification encapsulated in a Locator
            object for the track instance
        """
        if self.conference == None:
            return Locator()
        lconf = self.conference.getLocator()
        lconf["trackId"] = self.getId()
        return lconf

    def setConference(self, conference):
        self.conference = conference

    def getConference( self ):
        return self.conference

    def getOwner( self ):
        return self.getConference()

    def setId( self, newId ):
        self.id = str(newId)

    def getId( self ):
        return self.id

    def setTitle( self, newTitle ):
        self.title = newTitle
        self.notifyModification()

    def getTitle( self ):
        return self.title

    def setDescription(self, newDescription ):
        self.description = newDescription
        self.notifyModification()

    def getDescription(self):
        return self.description

    def getCode(self):
        try:
            if self._code:
                pass
        except AttributeError:
            self._code=self.id
        return self._code

    def setCode(self,newCode):
        self._code=str(newCode).strip()

    def __generateNewSubTrackId( self ):
        return str(self.__SubTrackGenerator.newCount())

    def addSubTrack( self, newSubTrack ):
        """Registers the contribution passed as parameter within the session
            assigning it a unique id.
        """
        if newSubTrack in self.subTracks.values():
            return
        subTrackId = newSubTrack.getId()
        if subTrackId == "not assigned":
            subTrackId = self.__generateNewSubTrackId()
        self.subTracks[subTrackId] = newSubTrack
        newSubTrack.setTrack( self )
        newSubTrack.setId( subTrackId )
        self.notifyModification()

    def removeSubTrack( self, subTrack ):
        """Removes the indicated contribution from the session
        """
        if subTrack in self.subTracks.values():
            del self.subTracks[ subTrack.getId() ]
            subTrack.setTrack( None )
            subTrack.delete()
            self.notifyModification()

    def recoverSubTrack(self, subTrack):
        self.addSubTrack(subTrack)
        subTrack.recover()

    def newSubTrack( self ):
        st = SubTrack()
        self.addSubTrack( st )
        return st

    def getSubTrackById( self, id ):
        if self.subTracks.has_key( id ):
            return self.subTracks[ id ]
        return None

    def getSubTrackList( self ):
        return self.subTracks.values()

    def getAbstractList( self ):
        """
        """
        try:
            if self._abstracts:
                pass
        except AttributeError:
            self._abstracts = OOBTree()
        return self._abstracts.values()

    def getAbstractById( self, id ):
        try:
            if self._abstracts:
                pass
        except AttributeError:
            self._abstracts = OOBTree()
        return self._abstracts.get(str(id).strip())

    def hasAbstract( self, abstract ):
        """
        """
        try:
            if self._abstracts:
                pass
        except AttributeError:
            self._abstracts = OOBTree()
        return self._abstracts.has_key( abstract.getId() )

    def addAbstract( self, abstract ):
        """Adds an abstract to the track abstract list.

            Notice that this method doesn't notify the abstract about the track
            addition.
        """
        if not self.hasAbstract( abstract ):
            self._abstracts[ abstract.getId() ] = abstract
            #abstract.addTrack( self )

    def removeAbstract( self, abstract ):
        """Removes an abstract from the track abstract list.

            Notice that this method doesn't notify the abstract about the track
            removal.
        """
        if self.hasAbstract( abstract ):
            del self._abstracts[ abstract.getId() ]
            #abstract.removeTrack( self )

    def addCoordinator( self, av ):
        """Grants coordination privileges to user.

            Arguments:
                av -- (MaKaC.user.Avatar) the user to which
                    coordination privileges must be granted.
        """

        try:
            if self._coordinators:
                pass
        except AttributeError, e:
            self._coordinators = []
            self.notifyModification()

        if not (av in self._coordinators):
            self._coordinators.append( av )
            self.getConference().addTrackCoordinator( self, av )
            av.linkTo(self, "coordinator")
            self.notifyModification()

    def removeCoordinator( self, av ):
        """Revokes coordination privileges to user.

           Arguments:
            av -- (MaKaC.user.Avatar) user for which coordination privileges
                    must be revoked
        """
        try:
            if self._coordinators:
                pass
        except AttributeError, e:
            self._coordinators = []
            self.notifyModification()

        if av in self._coordinators:
            self._coordinators.remove( av )
            self.getConference().removeTrackCoordinator( self, av )
            av.linkTo(self, "coordinator")
            self.notifyModification()

    def isCoordinator( self, av ):
        """Tells whether the specified user is a coordinator of the track.

           Arguments:
            av -- (MaKaC.user.Avatar) user to be checke

           Return value: (boolean)
        """
        try:
            if self._coordinators:
                pass
        except AttributeError, e:
            self._coordinators = []

        return av in self._coordinators

    def getCoordinatorList( self ):
        """Return all users which have privileges to coordinate the track.

            Return value: (list)
        """
        try:
            if self._coordinators:
                pass
        except AttributeError, e:
            self._coordinators = []

        return self._coordinators

    def canCoordinate( self, aw ):
        """Tells if a user has coordination privileges.

            Only track coordinators have coordination privileges over a track.

            Params:
                aw -- (MaKaC.accessControl.AccessWrapper) User access
                    information for which the coordination privileges must be
                    checked.

            Return value: (boolean)
        """
        return self.isCoordinator( aw.getUser() ) or self.canModify( aw )

    def addContribution( self, newContrib ):
        """
        """
        try:
            if self._contributions:
                pass
        except AttributeError:
            self._contributions = OOBTree()
        if self._contributions.has_key( newContrib.getId() ):
            return
        self._contributions[ newContrib.getId() ] = newContrib
        newContrib.setTrack( self )

    def getModifKey( self ):
        return self.getConference().getModifKey()

    def removeContribution( self, contrib ):
        """
        """
        try:
            if self._contributions:
                pass
        except AttributeError:
            self._contributions = OOBTree()
        if not self._contributions.has_key( contrib.getId() ):
            return
        del self._contributions[ contrib.getId() ]
        contrib.setTrack( None )

    def hasContribution( self, contrib ):
        try:
            if self._contributions:
                pass
        except AttributeError:
            self._contributions = OOBTree()
        return self._contributions.has_key( contrib.getId() )

    def getContributionList(self):
        try:
            if self._contributions:
                pass
        except AttributeError:
            self._contributions = OOBTree()
        return self._contributions.values()

    def canUserCoordinate( self, av ):
        return self.isCoordinator( av ) or self.canUserModify( av )


class SubTrack(CoreObject):

    def __init__( self ):
        self.track = None
        self.id = "not assigned"
        self.title = ""
        self.description = ""

    def clone(self):
        sub = SubTrack()
        sub.setDescription(self.getDescription())
        sub.setTitle(self.getTitle())

        return sub


    def delete(self):
        TrashCanManager().add(self)

    def recover(self):
        TrashCanManager().remove(self)

    def canModify( self, aw ):
        return self.track.canModify( aw )

    def canView( self, aw ):
        return self.track.canView( aw )

    def notifyModification( self ):
        parent = self.getTrack()
        if parent:
            parent.setModificationDate()
        self._p_changed = 1

    def getLocator( self ):
        """Gives back a globaly unique identification encapsulated in a Locator
            object for the session instance
        """
        if self.track == None:
            return Locator()
        lconf = self.track.getLocator()
        lconf["subTrackId"] = self.getId()
        return lconf

    def setTrack(self, track):
        self.track = track
        if track == None:
            return

    def getTrack( self ):
        return self.track

    def getOwner( self ):
        return self.getTrack()

    def setId( self, newId ):
        self.id = str(newId)

    def getId( self ):
        return self.id

    def setTitle( self, newTitle ):
        self.title = newTitle
        self.notifyModification()

    def getTitle( self ):
        return self.title

    def setDescription(self, newDescription ):
        self.description = newDescription
        self.notifyModification()

    def getDescription(self):
        return self.description


class ContributionType(Persistent):

    def __init__(self, name, description, conference):
        self._id = ""
        self._name = name
        self._description = description
        self._conference = conference

    def getId(self):
        return self._id

    def setId(self, id):
        self._id = id

    def getName(self):
        return self._name

    def setName(self, name):
        self._name = name

    def getDescription(self):
        return self._description

    def setDescription(self, desc):
        self._description = desc

    def getConference(self):
        return self._conference

    def setConference(self, conf):
        self._conference = conf

    def getLocator( self ):
        if self._conference == None:
            return Locator()
        lconf = self._conference.getLocator()
        lconf["contribTypeId"] = self.getId()
        return lconf

    def canModify(self, aw):
        return self._conference.canModify(aw)

    def delete(self):
        self.setConference(None)
        TrashCanManager().add(self)

    def recover(self):
        TrashCanManager().remove(self)

    def clone(self, conference ):
        type = ContributionType(self.getName(), self.getDescription(),conference)
        return type


class BOAConfig(Persistent):
    """Contains the configuration of the Book of Abstracts of a conference
    """
    sortByTypes = {"number": L_("ID"),
                   "name": L_("Title"),
                   "sessionTitle": L_("Session title"),
                   "speaker": L_("Presenter"),
                   "schedule": L_("Schedule")}

    def __init__(self,conf):
        self._conf=conf
        self._text=""
        self._showIds= False
        self._sortBy = "number"
        self._modificationDS = nowutc()
        self._cache = False

    def getText(self):
        return self._text

    def setText(self,newText):
        self._text=newText.strip()
        self._notifyModification()

    def getShowIds(self):
        if not hasattr(self, "_showIds"):
            self._showIds=False
        return self._showIds

    def setShowIds(self,showIds):
        self._showIds=showIds
        self._notifyModification()

    def getSortBy(self):
        if not hasattr(self, "_sortBy"):
            self._sortBy="number"
        return self._sortBy

    def setSortBy(self,sortBy):
        self._sortBy=sortBy
        self._notifyModification()

    @staticmethod
    def getSortByTypes():
        return BOAConfig.sortByTypes

    def isCacheEnabled(self):
        if not hasattr(self, '_cache'):
            self._cache = False
        return self._cache

    def setCache(self, value):
        self._cache = value;

    def _notifyModification(self):
        self._modificationDS = nowutc()

    @property
    def lastChanged(self):
        if not hasattr(self, '_modificationDS'):
            self._modificationDS = nowutc()
        return self._modificationDS<|MERGE_RESOLUTION|>--- conflicted
+++ resolved
@@ -9489,12 +9489,16 @@
             self.getCurrentStatus().withdraw(resp,comment)
 
 
-    def getSubmitterList(self):
-        try:
-            return self._submitters
+    def getSubmitterList(self, no_groups=False):
+        try:
+            if self._submitters:
+                pass
         except AttributeError:
             self._submitters=[] #create the attribute
             self.notifyModification(raiseEvent = False)
+        if no_groups:
+            return filter(lambda s: not isinstance(s, MaKaC.user.Group), self._submitters)
+        else:
             return self._submitters
 
     def _grantSubmission(self,av):
@@ -9578,19 +9582,6 @@
         self._submitters = []
         self.notifyModification(raiseEvent = False)
 
-<<<<<<< HEAD
-=======
-    def getSubmitterList(self, no_groups=False):
-        """Gives the list of users granted with submission privileges
-        """
-        self._initSubmissionPrivileges()
-
-        if no_groups:
-            return filter(lambda s: not isinstance(s, MaKaC.user.Group), self._submitters)
-        else:
-            return self._submitters
-
->>>>>>> 7b1aea43
     def getSubmitterEmailList(self):
         try:
             return self._submittersEmail
